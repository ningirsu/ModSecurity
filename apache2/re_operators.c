/*
 * ModSecurity for Apache 2.x, http://www.modsecurity.org/
<<<<<<< HEAD
 * Copyright (c) 2004-2007 Breach Security, Inc. (http://www.breach.com/)
=======
 * Copyright (c) 2004-2008 Breach Security, Inc. (http://www.breach.com/)
>>>>>>> d797619f
 *
 * You should have received a copy of the licence along with this
 * program (stored in the file "LICENSE"). If the file is missing,
 * or if you have any other questions related to the licence, please
 * write to Breach Security, Inc. at support@breach.com.
 *
 */
#include "re.h"
#include "msc_pcre.h"
#include "msc_geo.h"
#include "apr_lib.h"
#include "apr_strmatch.h"
#include "acmp.h"

/**
 *
 */
void msre_engine_op_register(msre_engine *engine, const char *name,
    fn_op_param_init_t fn1, fn_op_execute_t fn2)
{
    msre_op_metadata *metadata = (msre_op_metadata *)apr_pcalloc(engine->mp,
        sizeof(msre_op_metadata));
    if (metadata == NULL) return;

    metadata->name = name;
    metadata->param_init = fn1;
    metadata->execute = fn2;
    apr_table_setn(engine->operators, name, (void *)metadata);
}

/**
 *
 */
msre_op_metadata *msre_engine_op_resolve(msre_engine *engine, const char *name) {
    return (msre_op_metadata *)apr_table_get(engine->operators, name);
}



/* -- Operators -- */

/* unconditionalMatch */

static int msre_op_unconditionalmatch_execute(modsec_rec *msr, msre_rule *rule,
    msre_var *var, char **error_msg)
{
    *error_msg = "Unconditional match in SecAction.";

    /* Always match. */
    return 1;
}

/* noMatch */

static int msre_op_nomatch_execute(modsec_rec *msr, msre_rule *rule,
    msre_var *var, char **error_msg)
{
    *error_msg = "No match.";

    /* Never match. */
    return 0;
}

/* rx */

static int msre_op_rx_param_init(msre_rule *rule, char **error_msg) {
    const char *errptr = NULL;
    int erroffset;
    msc_regex_t *regex;
    const char *pattern = rule->op_param;

    if (error_msg == NULL) return -1;
    *error_msg = NULL;

    /* Compile pattern */
    regex = msc_pregcomp(rule->ruleset->mp, pattern, PCRE_DOTALL | PCRE_DOLLAR_ENDONLY, &errptr, &erroffset);
    if (regex == NULL) {
        *error_msg = apr_psprintf(rule->ruleset->mp, "Error compiling pattern (offset %d): %s",
            erroffset, errptr);
        return 0;
    }

    rule->op_param_data = regex;

    return 1; /* OK */
}

static int msre_op_rx_execute(modsec_rec *msr, msre_rule *rule, msre_var *var, char **error_msg) {
    msc_regex_t *regex = (msc_regex_t *)rule->op_param_data;
    const char *target;
    unsigned int target_length;
    char *my_error_msg = NULL;
    int ovector[33];
    int capture = 0;
    int rc;

    if (error_msg == NULL) return -1;
    *error_msg = NULL;

    if (regex == NULL) {
        *error_msg = "Internal Error: regex data is null.";
        return -1;
    }

    /* If the given target is null run against an empty
     * string. This is a behaviour consistent with previous
     * releases.
     */
    if (var->value == NULL) {
        target = "";
        target_length = 0;
    } else {
        target = var->value;
        target_length = var->value_len;
    }

    /* Are we supposed to capture subexpressions? */
    capture = apr_table_get(rule->actionset->actions, "capture") ? 1 : 0;

    /* Show when the regex captures but "capture" is not set */
    if (msr->txcfg->debuglog_level >= 6) {
        int capcount = 0;
        rc = msc_fullinfo(regex, PCRE_INFO_CAPTURECOUNT, &capcount);
        if ((capture == 0) && (capcount > 0)) {
            msr_log(msr, 6, "Ignoring regex captures since \"capture\" action is not enabled.");
        }
    }

    /* We always use capture so that ovector can be used as working space
     * and no memory has to be allocated for any backreferences.
     */
    rc = msc_regexec_capture(regex, target, target_length, ovector, 30, &my_error_msg);
    if (rc < -1) {
        *error_msg = apr_psprintf(msr->mp, "Regex execution failed: %s", my_error_msg);
        return -1;
    }

    /* Handle captured subexpressions. */
    if (capture && rc > 0) {
        int i;

        /* Use the available captures. */
        for(i = 0; i < rc; i++) {
            msc_string *s = (msc_string *)apr_pcalloc(msr->mp, sizeof(msc_string));
            if (s == NULL) return -1;
            s->name = apr_psprintf(msr->mp, "%d", i);
            s->value = apr_pstrmemdup(msr->mp,
                target + ovector[2*i], ovector[2*i + 1] - ovector[2*i]);
            s->value_len = (ovector[2*i + 1] - ovector[2*i]);
            if ((s->name == NULL)||(s->value == NULL)) return -1;
            apr_table_setn(msr->tx_vars, s->name, (void *)s);
            if (msr->txcfg->debuglog_level >= 9) {
                msr_log(msr, 9, "Added regex subexpression to TX.%d: %s", i,
                    log_escape_nq_ex(msr->mp, s->value, s->value_len));
            }
        }

        /* Unset the remaining ones (from previous invocations). */
        for(i = rc; i <= 9; i++) {
            char buf[24];
            apr_snprintf(buf, sizeof(buf), "%d", i);
            apr_table_unset(msr->tx_vars, buf);
        }
    }

    if (rc != PCRE_ERROR_NOMATCH) { /* Match. */
        /* We no longer escape the pattern here as it is done when logging */
        char *pattern = apr_pstrdup(msr->mp, regex->pattern);

        /* This message will be logged. */
        if (strlen(pattern) > 252) {
            *error_msg = apr_psprintf(msr->mp, "Pattern match \"%.252s ...\" at %s.",
                pattern, var->name);
        } else {
            *error_msg = apr_psprintf(msr->mp, "Pattern match \"%s\" at %s.",
                pattern, var->name);
        }

        return 1;
    }

    /* No match. */
    return 0;
}

/* pm */

static int msre_op_pm_param_init(msre_rule *rule, char **error_msg) {
    ACMP *p;
    const char *phrase;
    const char *next;

    if ((rule->op_param == NULL)||(strlen(rule->op_param) == 0)) {
        *error_msg = apr_psprintf(rule->ruleset->mp, "Missing parameter for operator 'pm'.");
        return 0; /* ERROR */
    }

    p = acmp_create(0, rule->ruleset->mp);
    if (p == NULL) return 0;

    phrase = apr_pstrdup(rule->ruleset->mp, rule->op_param);

    /* Loop through phrases */
    /* ENH: Need to allow quoted phrases w/space */
    for (;;) {
        while((apr_isspace(*phrase) != 0) && (*phrase != '\0')) phrase++;
        if (*phrase == '\0') break;
        next = phrase;
        while((apr_isspace(*next) == 0) && (*next != 0)) next++;
        acmp_add_pattern(p, phrase, NULL, NULL, next - phrase);
        phrase = next;
    }
    acmp_prepare(p);
    rule->op_param_data = p;
    return 1;
}

/* pmFromFile */

static int msre_op_pmFromFile_param_init(msre_rule *rule, char **error_msg) {
    char errstr[1024];
    char buf[HUGE_STRING_LEN + 1];
    char *fn;
    char *next;
    char *ptr;
    const char *rulefile_path;
    apr_status_t rc;
    apr_file_t *fd;
    ACMP *p;

    if ((rule->op_param == NULL)||(strlen(rule->op_param) == 0)) {
        *error_msg = apr_psprintf(rule->ruleset->mp, "Missing parameter for operator 'pmFromFile'.");
        return 0; /* ERROR */
    }

    p = acmp_create(0, rule->ruleset->mp);
    if (p == NULL) return 0;

    fn = apr_pstrdup(rule->ruleset->mp, rule->op_param);

    /* Get the path of the rule filename to use as a base */
    rulefile_path = apr_pstrndup(rule->ruleset->mp, rule->filename, strlen(rule->filename) - strlen(apr_filepath_name_get(rule->filename)));

    #ifdef DEBUG_CONF
    fprintf(stderr, "Rulefile path: \"%s\"\n", rulefile_path);
    #endif

    /* Loop through filenames */
    /* ENH: Need to allow quoted filenames w/space */
    for (;;) {
        const char *rootpath = NULL;
        const char *filepath = NULL;
        int line = 0;

        /* Trim whitespace */
        while((apr_isspace(*fn) != 0) && (*fn != '\0')) fn++;
        if (*fn == '\0') break;
        next = fn;
        while((apr_isspace(*next) == 0) && (*next != '\0')) next++;
        while((apr_isspace(*next) != 0) && (*next != '\0')) *(next++) = '\0';

        /* Add path of the rule filename for a relative phrase filename */
        filepath = fn;
        if (apr_filepath_root(&rootpath, &filepath, APR_FILEPATH_TRUENAME, rule->ruleset->mp) != APR_SUCCESS) {
            /* We are not an absolute path.  It could mean an error, but
             * let that pass through to the open call for a better error */
            apr_filepath_merge(&fn, rulefile_path, fn, APR_FILEPATH_TRUENAME, rule->ruleset->mp);
        }

        /* Open file and read */
        rc = apr_file_open(&fd, fn, APR_READ | APR_FILE_NOCLEANUP, 0, rule->ruleset->mp);
        if (rc != APR_SUCCESS) {
            *error_msg = apr_psprintf(rule->ruleset->mp, "Could not open phrase file \"%s\": %s", fn, apr_strerror(rc, errstr, 1024));
            return 0;
        }

        #ifdef DEBUG_CONF
        fprintf(stderr, "Loading phrase file: \"%s\"\n", fn);
        #endif

        /* Read one pattern per line skipping empty/commented */
        for(;;) {
            line++;
            rc = apr_file_gets(buf, HUGE_STRING_LEN, fd);
            if (rc == APR_EOF) break;
            if (rc != APR_SUCCESS) {
                *error_msg = apr_psprintf(rule->ruleset->mp, "Could not read \"%s\" line %d: %s", fn, line, apr_strerror(rc, errstr, 1024));
                return 0;
            }

            /* Remove newline */
            ptr = buf;
            while(*ptr != '\0') ptr++;
            if ((ptr > buf) && (*(ptr - 1) == '\n')) *(ptr - 1) = '\0';

            /* Ignore empty lines and comments */
            ptr = buf;
            while((*ptr != '\0') && apr_isspace(*ptr)) ptr++;
            if ((*ptr == '\0') || (*ptr == '#')) continue;

            #ifdef DEBUG_CONF
            fprintf(stderr, "Adding phrase file pattern: \"%s\"\n", buf);
            #endif

            acmp_add_pattern(p, buf, NULL, NULL, strlen(buf));
        }
        fn = next;
    }
    if (fd != NULL) apr_file_close(fd);
    acmp_prepare(p);
    rule->op_param_data = p;
    return 1;
}

static int msre_op_pm_execute(modsec_rec *msr, msre_rule *rule, msre_var *var, char **error_msg) {
    const char *match = NULL;
    apr_status_t rc = 0;
    int capture;
    ACMPT pt;

    /* Nothing to read */
    if ((var->value == NULL) || (var->value_len == 0)) return 0;

    /* Are we supposed to capture subexpressions? */
    capture = apr_table_get(rule->actionset->actions, "capture") ? 1 : 0;

    pt.parser = (ACMP *)rule->op_param_data;
    pt.ptr = NULL;

    rc = acmp_process_quick(&pt, &match, var->value, var->value_len);
    if (rc) {
        char *match_escaped = log_escape(msr->mp, match ? match : "<Unknown Match>");

        /* This message will be logged. */
        if (strlen(match_escaped) > 252) {
            *error_msg = apr_psprintf(msr->mp, "Matched phrase \"%.252s ...\" at %s.",
                match_escaped, var->name);
        } else {
            *error_msg = apr_psprintf(msr->mp, "Matched phrase \"%s\" at %s.",
                match_escaped, var->name);
        }

        /* Handle capture as tx.0=match */
        if (capture) {
            int i;
            msc_string *s = (msc_string *)apr_pcalloc(msr->mp, sizeof(msc_string));

            if (s == NULL) return -1;

            s->name = "0";
            s->value = apr_pstrdup(msr->mp, match);
            if (s->value == NULL) return -1;
            s->value_len = strlen(s->value);
            apr_table_setn(msr->tx_vars, s->name, (void *)s);

            if (msr->txcfg->debuglog_level >= 9) {
                msr_log(msr, 9, "Added phrase match to TX.0: %s",
                    log_escape_nq_ex(msr->mp, s->value, s->value_len));
            }

            /* Unset the remaining ones (from previous invocations). */
            for(i = rc; i <= 9; i++) {
                char buf[2];
                apr_snprintf(buf, sizeof(buf), "%d", i);
                apr_table_unset(msr->tx_vars, buf);
            }
        }

        return 1;
    }
    return rc;
}

/* within */

static int msre_op_within_execute(modsec_rec *msr, msre_rule *rule, msre_var *var, char **error_msg) {
    msc_string *str = (msc_string *)apr_pcalloc(msr->mp, sizeof(msc_string));
    const char *match = NULL;
    const char *target;
    unsigned int match_length;
    unsigned int target_length = 0;
    unsigned int i, i_max;

    str->value = (char *)rule->op_param;
    str->value_len = strlen(str->value);

    if (error_msg == NULL) return -1;
    *error_msg = NULL;

    if (str->value == NULL) {
        *error_msg = "Internal Error: match string is null.";
        return -1;
    }

    expand_macros(msr, str, rule, msr->mp);

    match = (const char *)str->value;
    match_length = str->value_len;

    /* If the given target is null we give up without a match */
    if (var->value == NULL) {
        /* No match. */
        return 0;
    }

    target = var->value;
    target_length = var->value_len;

    /* The empty string always matches */
    if (target_length == 0) {
        /* Match. */
        *error_msg = apr_psprintf(msr->mp, "String match within \"\" at %s.",
                        var->name);
        return 1;
    }

    /* This is impossible to match */
    if (target_length > match_length) {
        /* No match. */
        return 0;
    }

    /* scan for first character, then compare from there until we
     * have a match or there is no room left in the target
     */
    i_max = match_length - target_length;
    for (i = 0; i <= i_max; i++) {
        if (match[i] == target[0]) {
            if (memcmp((target + 1), (match + i + 1), (target_length - 1)) == 0) {
                /* match. */
                *error_msg = apr_psprintf(msr->mp, "String match within \"%s\" at %s.",
                                log_escape_ex(msr->mp, match, match_length),
                                var->name);
                return 1;
            }
        }
    }

    /* No match. */
    return 0;
}

/* pm */

static int msre_op_pm_param_init(msre_rule *rule, char **error_msg) {
    if ((rule->op_param == NULL)||(strlen(rule->op_param) == 0)) {
        *error_msg = apr_psprintf(rule->ruleset->mp, "Missing parameter for operator 'pm'.");
        return 0; /* ERROR */
    }
    
    ACMP *p = acmp_create(0, rule->ruleset->mp);
    if (p == NULL) return 0;

    const char *phrase = apr_pstrdup(rule->ruleset->mp, rule->op_param);
    const char *next = rule->op_param + strlen(rule->op_param);
    
    /* Loop through phrases */
    /* ENH: Need to allow quoted phrases w/space */
    for (;;) {
        while((isspace(*phrase) != 0) && (*phrase != '\0')) phrase++;
        if (*phrase == '\0') break;
        next = phrase;
        while((isspace(*next) == 0) && (*next != 0)) next++;
        acmp_add_pattern(p, phrase, NULL, NULL, next - phrase);
        phrase = next;
    }
    acmp_prepare(p);
    rule->op_param_data = p;
    return 1;
}

/* pmFromFile */

static int msre_op_pmFromFile_param_init(msre_rule *rule, char **error_msg) {
    char errstr[1024];
    char buf[HUGE_STRING_LEN + 1];
    char *fn;
    char *next;
    char *ptr;
    const char *rulefile_path;
    apr_status_t rc;
    apr_file_t *fd;

    if ((rule->op_param == NULL)||(strlen(rule->op_param) == 0)) {
        *error_msg = apr_psprintf(rule->ruleset->mp, "Missing parameter for operator 'pm'.");
        return 0; /* ERROR */
    }
    
    ACMP *p = acmp_create(0, rule->ruleset->mp);
    if (p == NULL) return 0;

    fn = apr_pstrdup(rule->ruleset->mp, rule->op_param);
    next = fn + strlen(rule->op_param);
    
    /* Get the path of the rule filename to use as a base */
    rulefile_path = apr_pstrndup(rule->ruleset->mp, rule->filename, strlen(rule->filename) - strlen(apr_filepath_name_get(rule->filename)));

    #ifdef DEBUG_CONF
    fprintf(stderr, "Rulefile path: \"%s\"\n", rulefile_path);
    #endif

    /* Loop through filenames */
    /* ENH: Need to allow quoted filenames w/space */
    for (;;) {
        const char *rootpath = NULL;
        const char *filepath = NULL;
        int line = 0;

        /* Trim whitespace */
        while((isspace(*fn) != 0) && (*fn != '\0')) fn++;
        if (*fn == '\0') break;
        next = fn;
        while((isspace(*next) == 0) && (*next != '\0')) next++;
        while((isspace(*next) != 0) && (*next != '\0')) *next++ = '\0';

        /* Add path of the rule filename for a relative phrase filename */
        filepath = fn;
        if (apr_filepath_root(&rootpath, &filepath, APR_FILEPATH_TRUENAME, rule->ruleset->mp) != APR_SUCCESS) {
            /* We are not an absolute path.  It could mean an error, but
             * let that pass through to the open call for a better error */
            apr_filepath_merge(&fn, rulefile_path, fn, APR_FILEPATH_TRUENAME, rule->ruleset->mp);
        }

        /* Open file and read */
        rc = apr_file_open(&fd, fn, APR_READ | APR_FILE_NOCLEANUP, 0, rule->ruleset->mp);
        if (rc != APR_SUCCESS) {
            *error_msg = apr_psprintf(rule->ruleset->mp, "Could not open phrase file \"%s\": %s", fn, apr_strerror(rc, errstr, 1024));
            return 0;
        }

        #ifdef DEBUG_CONF
        fprintf(stderr, "Loading phrase file: \"%s\"\n", fn);
        #endif

        /* Read one pattern per line skipping empty/commented */
        for(;;) {
            line++;
            rc = apr_file_gets(buf, HUGE_STRING_LEN, fd);
            if (rc == APR_EOF) break;
            if (rc != APR_SUCCESS) {
                *error_msg = apr_psprintf(rule->ruleset->mp, "Could read \"%s\" line %d: %s", fn, line, apr_strerror(rc, errstr, 1024));
                return 0;
            }

            /* Remove newline */
            ptr = buf;
            while(*ptr != '\0') ptr++;
            if ((ptr > buf) && (*(ptr - 1) == '\n')) *(ptr - 1) = '\0';

            /* Ignore empty lines and comments */
            ptr = buf;
            while((*ptr != '\0') && apr_isspace(*ptr)) ptr++;
            if ((*ptr == '\0') || (*ptr == '#')) continue;

            #ifdef DEBUG_CONF
            fprintf(stderr, "Adding phrase file pattern: \"%s\"\n", buf);
            #endif

            acmp_add_pattern(p, buf, NULL, NULL, strlen(buf));
        }
        fn = next;
    }
    if (fd != NULL) apr_file_close(fd);
    acmp_prepare(p);
    rule->op_param_data = p;
    return 1;
}

static int msre_op_pm_execute(modsec_rec *msr, msre_rule *rule, msre_var *var, char **error_msg) {
    const char *match = NULL;
    apr_status_t rc = 0;
    
    /* Nothing to read */
    if ((var->value == NULL) || (var->value_len == 0)) return 0;

    ACMPT pt = {(ACMP *)rule->op_param_data, NULL};

    rc = acmp_process_quick(&pt, &match, var->value, var->value_len);
    if (rc) {
        char *match_escaped = log_escape(msr->mp, match ? match : "<Unknown Match>");

        /* This message will be logged. */
        if (strlen(match_escaped) > 252) {
            *error_msg = apr_psprintf(msr->mp, "Matched phrase \"%.252s ...\" at %s.",
                match_escaped, var->name);
        } else {
            *error_msg = apr_psprintf(msr->mp, "Matched phrase \"%s\" at %s.",
                match_escaped, var->name);
        }
        return 1;
    }
    return rc;
}

/* within */

static int msre_op_within_execute(modsec_rec *msr, msre_rule *rule, msre_var *var, char **error_msg) {
    msc_string *str = (msc_string *)apr_pcalloc(msr->mp, sizeof(msc_string));
    const char *match = NULL;
    const char *target;
    unsigned int match_length;
    unsigned int target_length = 0;
    unsigned int i, i_max;

    str->value = (char *)rule->op_param;
    str->value_len = strlen(str->value);

    if (error_msg == NULL) return -1;
    *error_msg = NULL;

    if (str->value == NULL) {
        *error_msg = "Internal Error: match string is null.";
        return -1;
    }

    expand_macros(msr, str, rule, msr->mp);

    match = (const char *)str->value;
    match_length = str->value_len;

    /* If the given target is null we give up without a match */
    if (var->value == NULL) {
        /* No match. */
        return 0;
    }

    target = var->value;
    target_length = var->value_len;

    /* These are impossible to match */
    if ((match_length == 0) || (target_length > match_length)) {
        /* No match. */
        return 0;
    }

    /* scan for first character, then compare from there until we
     * have a match or there is no room left in the target
     */
    msr_log(msr, 9, "match[%d]='%s' target[%d]='%s'", match_length, match, target_length, target);
    i_max = match_length - target_length;
    for (i = 0; i <= i_max; i++) {
        if (match[i] == target[0]) {
            if (strncmp(target, (match + i), target_length) == 0) {
                /* match. */
                *error_msg = apr_psprintf(msr->mp, "String match %s=\"%s\" within \"%s\".",
                                var->name,
                                log_escape_ex(msr->mp, target, target_length),
                                log_escape_ex(msr->mp, match, match_length));
                return 1;
            }
        }
    }

    /* No match. */
    return 0;
}

/* contains */

static int msre_op_contains_execute(modsec_rec *msr, msre_rule *rule, msre_var *var, char **error_msg) {
    msc_string *str = (msc_string *)apr_pcalloc(msr->mp, sizeof(msc_string));
    const char *match = NULL;
    const char *target;
    unsigned int match_length;
    unsigned int target_length = 0;
    unsigned int i, i_max;

    str->value = (char *)rule->op_param;
    str->value_len = strlen(str->value);

    if (error_msg == NULL) return -1;
    *error_msg = NULL;

    if (str->value == NULL) {
        *error_msg = "Internal Error: match string is null.";
        return -1;
    }

    expand_macros(msr, str, rule, msr->mp);

    match = (const char *)str->value;
    match_length = str->value_len;

    /* If the given target is null run against an empty
     * string. This is a behaviour consistent with previous
     * releases.
     */
    if (var->value == NULL) {
        target = "";
        target_length = 0;
    } else {
        target = var->value;
        target_length = var->value_len;
    }

<<<<<<< HEAD
    /* These are impossible to match */
    if ((match_length == 0) || (match_length > target_length)) {
=======
    /* The empty string always matches */
    if (match_length == 0) {
        /* Match. */
        *error_msg = apr_psprintf(msr->mp, "String match \"\" at %s.", var->name);
        return 1;
    }

    /* This is impossible to match */
    if (match_length > target_length) {
>>>>>>> d797619f
        /* No match. */
        return 0;
    }

    /* scan for first character, then compare from there until we
     * have a match or there is no room left in the target
     */
    i_max = target_length - match_length;
    for (i = 0; i <= i_max; i++) {
        /* First character matched - avoid func call */
        if (target[i] == match[0]) {
            /* See if remaining matches */
            if (   (match_length == 1)
                || (memcmp((match + 1), (target + i + 1), (match_length - 1)) == 0))
            {
                /* Match. */
                *error_msg = apr_psprintf(msr->mp, "String match \"%s\" at %s.",
                                log_escape_ex(msr->mp, match, match_length),
                                var->name);
                return 1;
            }
        }
    }

    /* No match. */
    return 0;
}

/* containsWord */

static int msre_op_containsWord_execute(modsec_rec *msr, msre_rule *rule, msre_var *var, char **error_msg) {
    msc_string *str = (msc_string *)apr_pcalloc(msr->mp, sizeof(msc_string));
    const char *match = NULL;
    const char *target;
    unsigned int match_length;
    unsigned int target_length = 0;
    unsigned int i, i_max;
    int rc = 0;

    str->value = (char *)rule->op_param;
    str->value_len = strlen(str->value);

    if (error_msg == NULL) return -1;
    *error_msg = NULL;

    if (str->value == NULL) {
        *error_msg = "Internal Error: match string is null.";
        return -1;
    }

    expand_macros(msr, str, rule, msr->mp);

    match = (const char *)str->value;
    match_length = str->value_len;

    /* If the given target is null run against an empty
     * string. This is a behaviour consistent with previous
     * releases.
     */
    if (var->value == NULL) {
        target = "";
        target_length = 0;
    } else {
        target = var->value;
        target_length = var->value_len;
    }

    /* The empty string always matches */
    if (match_length == 0) {
        /* Match. */
        *error_msg = apr_psprintf(msr->mp, "String match \"\" at %s.", var->name);
        return 1;
    }

    /* This is impossible to match */
    if (match_length > target_length) {
        /* No match. */
        return 0;
    }

    /* scan for first character, then compare from there until we
     * have a match or there is no room left in the target
     */
    i_max = target_length - match_length;
    for (i = 0; i <= i_max; i++) {

        /* Previous char must have been a start or non-word */
        if ((i > 0) && (apr_isalnum(target[i-1])||(target[i-1] == '_')))
            continue;

        /* First character matched - avoid func call */
        if (target[i] == match[0]) {
            /* See if remaining matches */
            if (   (match_length == 1)
                || (memcmp((match + 1), (target + i + 1), (match_length - 1)) == 0))
            {
                /* check boundaries */
                if (i == i_max) {
                    /* exact/end word match */
                    rc = 1;
                }
                else if (!(apr_isalnum(target[i + match_length])||(target[i + match_length] == '_'))) {
                    /* start/mid word match */
                    rc = 1;
                }
            }
        }
    }

    if (rc == 1) {
        /* Maybe a match. */
        *error_msg = apr_psprintf(msr->mp, "String match \"%s\" at %s.",
                        log_escape_ex(msr->mp, match, match_length),
                        var->name);
        return 1;
    }

    /* No match. */
    *error_msg = NULL;
    return 0;
}

/* streq */

static int msre_op_streq_execute(modsec_rec *msr, msre_rule *rule, msre_var *var, char **error_msg) {
    msc_string *str = (msc_string *)apr_pcalloc(msr->mp, sizeof(msc_string));
    const char *match = NULL;
    const char *target;
    unsigned int match_length;
    unsigned int target_length;

    str->value = (char *)rule->op_param;
    str->value_len = strlen(str->value);

    if (error_msg == NULL) return -1;
    *error_msg = NULL;

    if (str->value == NULL) {
        *error_msg = "Internal Error: match string is null.";
        return -1;
    }

    expand_macros(msr, str, rule, msr->mp);

    match = (const char *)str->value;
    match_length = str->value_len;

    /* If the given target is null run against an empty
     * string. This is a behaviour consistent with previous
     * releases.
     */
    if (var->value == NULL) {
        target = "";
        target_length = 0;
    } else {
        target = var->value;
        target_length = var->value_len;
    }

    /* These are impossible to match */
    if (match_length != target_length) {
        /* No match. */
        return 0;
    }

    if (memcmp(match, target, target_length) == 0) {
        /* Match. */
        *error_msg = apr_psprintf(msr->mp, "String match \"%s\" at %s.",
                        log_escape_ex(msr->mp, match, match_length),
                        var->name);
        return 1;
    }

    /* No match. */
    return 0;
}

/* beginsWith */

static int msre_op_beginsWith_execute(modsec_rec *msr, msre_rule *rule, msre_var *var, char **error_msg) {
    msc_string *str = (msc_string *)apr_pcalloc(msr->mp, sizeof(msc_string));
    const char *match = NULL;
    const char *target;
    unsigned int match_length;
    unsigned int target_length;

    str->value = (char *)rule->op_param;
    str->value_len = strlen(str->value);

    if (error_msg == NULL) return -1;
    *error_msg = NULL;

    if (str->value == NULL) {
        *error_msg = "Internal Error: match string is null.";
        return -1;
    }

    expand_macros(msr, str, rule, msr->mp);

    match = (const char *)str->value;
    match_length = str->value_len;

    /* If the given target is null run against an empty
     * string. This is a behaviour consistent with previous
     * releases.
     */
    if (var->value == NULL) {
        target = "";
        target_length = 0;
    } else {
        target = var->value;
        target_length = var->value_len;
    }

<<<<<<< HEAD
    /* These are impossible to match */
    if ((match_length == 0) || (match_length > target_length)) {
=======
    /* The empty string always matches */
    if (match_length == 0) {
        /* Match. */
        *error_msg = apr_psprintf(msr->mp, "String match \"\" at %s.", var->name);
        return 1;
    }

    /* This is impossible to match */
    if (match_length > target_length) {
>>>>>>> d797619f
        /* No match. */
        return 0;
    }

    if (memcmp(match, target, match_length) == 0) {
        /* Match. */
        *error_msg = apr_psprintf(msr->mp, "String match \"%s\" at %s.",
                        log_escape_ex(msr->mp, match, match_length),
                        var->name);
        return 1;
    }

    /* No match. */
    return 0;
}

/* endsWith */

static int msre_op_endsWith_execute(modsec_rec *msr, msre_rule *rule, msre_var *var, char **error_msg) {
    msc_string *str = (msc_string *)apr_pcalloc(msr->mp, sizeof(msc_string));
    const char *match = NULL;
    const char *target;
    unsigned int match_length;
    unsigned int target_length;

    str->value = (char *)rule->op_param;
    str->value_len = strlen(str->value);

    if (error_msg == NULL) return -1;
    *error_msg = NULL;

    if (str->value == NULL) {
        *error_msg = "Internal Error: match string is null.";
        return -1;
    }

    expand_macros(msr, str, rule, msr->mp);

    match = (const char *)str->value;
    match_length = str->value_len;

    /* If the given target is null run against an empty
     * string. This is a behaviour consistent with previous
     * releases.
     */
    if (var->value == NULL) {
        target = "";
        target_length = 0;
    } else {
        target = var->value;
        target_length = var->value_len;
    }

<<<<<<< HEAD
    /* These are impossible to match */
    if ((match_length == 0) || (match_length > target_length)) {
=======
    /* The empty string always matches */
    if (match_length == 0) {
        /* Match. */
        *error_msg = apr_psprintf(msr->mp, "String match \"\" at %s.", var->name);
        return 1;
    }

    /* This is impossible to match */
    if (match_length > target_length) {
>>>>>>> d797619f
        /* No match. */
        return 0;
    }

    if (memcmp(match, (target + (target_length - match_length)), match_length) == 0) {
        /* Match. */
        *error_msg = apr_psprintf(msr->mp, "String match \"%s\" at %s.",
                        log_escape_ex(msr->mp, match, match_length),
                        var->name);
        return 1;
    }

    /* No match. */
    return 0;
}

/* m */

static int msre_op_m_param_init(msre_rule *rule, char **error_msg) {
    const apr_strmatch_pattern *compiled_pattern;
    const char *pattern = rule->op_param;

    if (error_msg == NULL) return -1;
    *error_msg = NULL;

    /* Compile pattern */
    compiled_pattern = apr_strmatch_precompile(rule->ruleset->mp, pattern, 1);
    if (compiled_pattern == NULL) {
        *error_msg = apr_psprintf(rule->ruleset->mp, "Error compiling pattern: %s", pattern);
        return 0;
    }

    rule->op_param_data = (void *)compiled_pattern;

    return 1; /* OK */
}

static int msre_op_m_execute(modsec_rec *msr, msre_rule *rule, msre_var *var, char **error_msg) {
    apr_strmatch_pattern *compiled_pattern = (apr_strmatch_pattern *)rule->op_param_data;
    const char *target;
    unsigned int target_length;
    const char *rc;

    if (error_msg == NULL) return -1;
    *error_msg = NULL;

    if (compiled_pattern == NULL) {
        *error_msg = "Internal Error: strnmatch data is null.";
        return -1;
    }

    /* If the given target is null run against an empty
     * string. This is a behaviour consistent with previous
     * releases.
     */
    if (var->value == NULL) {
        target = "";
        target_length = 0;
    } else {
        target = var->value;
        target_length = var->value_len;
    }

    rc = apr_strmatch(compiled_pattern, target, target_length);
    if (rc == NULL) {
        /* No match. */
        return 0;
    }

    *error_msg = apr_psprintf(msr->mp, "Pattern match \"%s\" at %s.",
        log_escape(msr->mp, rule->op_param), var->name);

    /* Match. */
    return 1;
}

/* validateDTD */

static int msre_op_validateDTD_init(msre_rule *rule, char **error_msg) {
    /* ENH Verify here the file actually exists. */
    return 1;
}

static int msre_op_validateDTD_execute(modsec_rec *msr, msre_rule *rule, msre_var *var,
    char **error_msg)
{
    xmlValidCtxtPtr cvp;
    xmlDtdPtr dtd;

    if ((msr->xml == NULL)||(msr->xml->doc == NULL)) {
        *error_msg = apr_psprintf(msr->mp, "XML document tree could not be found for "
            "DTD validation.");
        return -1;
    }

    dtd = xmlParseDTD(NULL, (const xmlChar *)rule->op_param); /* EHN support relative filenames */
    if (dtd == NULL) {
        *error_msg = apr_psprintf(msr->mp, "XML: Failed to load DTD: %s", rule->op_param);
        return -1;
    }

    cvp = xmlNewValidCtxt();
    if (cvp == NULL) {
        *error_msg = "XML: Failed to create a validation context.";
        xmlFreeDtd(dtd);
        return -1;
    }

    if (!xmlValidateDtd(cvp, msr->xml->doc, dtd)) {
        *error_msg = "XML: DTD validation failed.";
        xmlFreeValidCtxt(cvp);
        xmlFreeDtd(dtd);
        return 1; /* No match. */
    }

    msr_log(msr, 4, "XML: Successfully validated payload against DTD: %s", rule->op_param);

    xmlFreeValidCtxt(cvp);
    xmlFreeDtd(dtd);

    /* Match. */
    return 0;
}

/* validateSchema */

static int msre_op_validateSchema_init(msre_rule *rule, char **error_msg) {
    /* ENH Verify here the file actually exists. */
    return 1;
}

static int msre_op_validateSchema_execute(modsec_rec *msr, msre_rule *rule, msre_var *var,
    char **error_msg)
{
    xmlSchemaParserCtxtPtr parserCtx;
    xmlSchemaValidCtxtPtr validCtx;
    xmlSchemaPtr schema;
    int rc;

    if ((msr->xml == NULL)||(msr->xml->doc == NULL)) {
        *error_msg = apr_psprintf(msr->mp, "XML document tree could not be found for "
            "Schema validation.");
        return -1;
    }

    parserCtx = xmlSchemaNewParserCtxt(rule->op_param); /* ENH support relative filenames */
    if (parserCtx == NULL) {
        *error_msg = apr_psprintf(msr->mp, "XML: Failed to load Schema from file: %s",
            rule->op_param);
        return -1;
    }

    schema = xmlSchemaParse(parserCtx);
    if (schema == NULL) {
        *error_msg = apr_psprintf(msr->mp, "XML: Failed to load Schema: %s", rule->op_param);
        xmlSchemaFreeParserCtxt(parserCtx);
        return -1;
    }

    validCtx = xmlSchemaNewValidCtxt(schema);
    if (validCtx == NULL) {
        *error_msg = "XML: Failed to create validation context.";
        xmlSchemaFree(schema);
        xmlSchemaFreeParserCtxt(parserCtx);
        return -1;
    }

    rc = xmlSchemaValidateDoc(validCtx, msr->xml->doc);
    if (rc != 0) {
        *error_msg = "XML: Schema validation failed.";
        xmlSchemaFree(schema);
        xmlSchemaFreeParserCtxt(parserCtx);
        return 1; /* No match. */
    }

    msr_log(msr, 4, "XML: Successfully validated payload against Schema: %s", rule->op_param);

    xmlSchemaFree(schema);
    xmlSchemaFreeValidCtxt(validCtx);

    return 0;
}

/* verifyCC */

/**
 * Luhn Mod-10 Method (ISO 2894/ANSI 4.13)
 */
static int luhn_verify(const char *ccnumber, int len) {
    int sum[2] = { 0, 0 };
    int odd = 0;
    int digits = 0;
    int i;

    /* Weighted lookup table which is just a precalculated (i = index):
     *   i*2 + (( (i*2) > 9 ) ? -9 : 0)
     */
    static int wtable[10] = {0, 2, 4, 6, 8, 1, 3, 5, 7, 9}; /* weight lookup table */

    /* Add up only digits (weighted digits via lookup table)
     * for both odd and even CC numbers to avoid 2 passes.
     */
    for (i = 0; i < len; i++) {
        if (apr_isdigit(ccnumber[i])) {
            sum[0] += (!odd ? wtable[ccnumber[i] - '0'] : (ccnumber[i] - '0'));
            sum[1] += (odd ? wtable[ccnumber[i] - '0'] : (ccnumber[i] - '0'));
            odd = 1 - odd; /* alternate weights */
            digits++;
        }
    }

    /* No digits extracted */
    if (digits == 0) return 0;

    /* Do a mod 10 on the sum */
    sum[odd] %= 10;

    /* If the result is a zero the card is valid. */
    return sum[odd] ? 0 : 1;
}

static int msre_op_verifyCC_init(msre_rule *rule, char **error_msg) {
    const char *errptr = NULL;
    int erroffset;
    msc_regex_t *regex;

    if (error_msg == NULL) return -1;
    *error_msg = NULL;

    /* Compile rule->op_param */
    regex = msc_pregcomp(rule->ruleset->mp, rule->op_param, PCRE_DOTALL | PCRE_MULTILINE, &errptr, &erroffset);
    if (regex == NULL) {
        *error_msg = apr_psprintf(rule->ruleset->mp, "Error compiling pattern (offset %d): %s",
            erroffset, errptr);
        return 0;
    }

    rule->op_param_data = regex;

    return 1; /* OK */
}

static int msre_op_verifyCC_execute(modsec_rec *msr, msre_rule *rule, msre_var *var, char **error_msg) {
    msc_regex_t *regex = (msc_regex_t *)rule->op_param_data;
    const char *target;
    unsigned int target_length;
    char *my_error_msg = NULL;
    int ovector[33];
    int rc;
    int is_cc = 0;
    int offset;

    if (error_msg == NULL) return -1;
    *error_msg = NULL;

    if (regex == NULL) {
        *error_msg = "Internal Error: regex data is null.";
        return -1;
    }

    memset(ovector, 0, sizeof(ovector));

    /* If the given target is null run against an empty
     * string. This is a behaviour consistent with previous
     * releases.
     */
    if (var->value == NULL) {
        target = "";
        target_length = 0;
    } else {
        target = var->value;
        target_length = var->value_len;
    }

    for (offset = 0; ((unsigned int)offset < target_length) && (is_cc == 0); offset++) {
        if (msr->txcfg->debuglog_level >= 9) {
            if (offset > 0) {
                msr_log(msr, 9, "Continuing CC# search at target offset %d.", offset);
            }
        }

        rc = msc_regexec_ex(regex, target, target_length, offset, PCRE_NOTEMPTY, ovector, 30, &my_error_msg);

        /* If there was no match, then we are done. */
        if (rc == PCRE_ERROR_NOMATCH) {
            break;
        }

        if (rc < -1) {
            *error_msg = apr_psprintf(msr->mp, "CC# regex execution failed: %s", my_error_msg);
            return -1;
        }

        /* Verify a match. */
        if (rc > 0) {
            const char *match = target + ovector[0];
            int length = ovector[1] - ovector[0];
            int i = 0;

            offset = ovector[2*i];

            /* Check the Luhn using the match string */
            is_cc = luhn_verify(match, length);

            /* Not a CC number, then try another match where we left off. */
            if (!is_cc) {
                if (msr->txcfg->debuglog_level >= 9) {
                    msr_log(msr, 9, "CC# Luhn check failed at target offset %d: \"%.*s\"", offset, length, match);
                }

                continue;
            }

            /* We have a potential CC number and need to set any captures
             * and we are done.
             */

            if (apr_table_get(rule->actionset->actions, "capture")) {
                for(; i < rc; i++) {
                    msc_string *s = (msc_string *)apr_pcalloc(msr->mp, sizeof(msc_string));
                    if (s == NULL) return -1;
                    s->name = apr_psprintf(msr->mp, "%d", i);
                    s->value = apr_pstrmemdup(msr->mp, match, length);
                    s->value_len = length;
                    if ((s->name == NULL)||(s->value == NULL)) return -1;

                    apr_table_setn(msr->tx_vars, s->name, (void *)s);

                    if (msr->txcfg->debuglog_level >= 9) {
                        msr_log(msr, 9, "Added regex subexpression to TX.%d: %s", i,
                            log_escape_nq_ex(msr->mp, s->value, s->value_len));
                    }
                }
            }

            /* Unset the remaining TX vars (from previous invocations). */
            for(; i <= 9; i++) {
                char buf[24];
                apr_snprintf(buf, sizeof(buf), "%i", i);
                apr_table_unset(msr->tx_vars, buf);
            }

            break;
        }
    }

    if (is_cc) {
        /* Match. */

        /* This message will be logged. */
        *error_msg = apr_psprintf(msr->mp, "CC# match \"%s\" at %s. [offset \"%d\"]",
            regex->pattern, var->name, offset);

        return 1;
    }

    /* No match. */
    return 0;
}


/**
 * Perform geograpical lookups on an IP/Host.
 */
static int msre_op_geoLookup_execute(modsec_rec *msr, msre_rule *rule, msre_var *var,
    char **error_msg)
{
    geo_rec rec;
    geo_db *geo = msr->txcfg->geo;
    const char *geo_host = var->value;
    msc_string *s = NULL;
    int rc;

    *error_msg = NULL;

    if (geo == NULL) {
        msr_log(msr, 1, "Geo lookup for \"%s\" attempted without a database.  Set SecGeoLookupDB.", log_escape(msr->mp, geo_host));
        return 0;
    }


    rc = geo_lookup(msr, &rec, geo_host, error_msg);
    if (rc <= 0) {
        *error_msg = apr_psprintf(msr->mp, "Geo lookup for \"%s\" failed at %s.", log_escape_nq(msr->mp, geo_host), var->name);
        return rc;
    }
    *error_msg = apr_psprintf(msr->mp, "Geo lookup for \"%s\" succeeded at %s.",
        log_escape_nq(msr->mp, geo_host), var->name);

    if (msr->txcfg->debuglog_level >= 9) {
        msr_log(msr, 9, "GEO: %s={country_code=%s, country_code3=%s, country_name=%s, country_continent=%s, region=%s, city=%s, postal_code=%s, latitude=%f, longitude=%f, dma_code=%d, area_code=%d}",
                geo_host,
                rec.country_code,
                rec.country_code3,
                rec.country_name,
                rec.country_continent,
                rec.region,
                rec.city,
                rec.postal_code,
                rec.latitude,
                rec.longitude,
                rec.dma_code,
                rec.area_code);
    }

    s = (msc_string *)apr_pcalloc(msr->mp, sizeof(msc_string));
    s->name = apr_pstrdup(msr->mp, "country_code");
    s->name_len = strlen(s->name);
    s->value = apr_pstrdup(msr->mp, rec.country_code ? rec.country_code : "");
    s->value_len = strlen(s->value);
    apr_table_setn(msr->geo_vars, s->name, (void *)s);

    s = (msc_string *)apr_pcalloc(msr->mp, sizeof(msc_string));
    s->name = apr_pstrdup(msr->mp, "country_code3");
    s->name_len = strlen(s->name);
    s->value = apr_pstrdup(msr->mp, rec.country_code3 ? rec.country_code3 : "");
    s->value_len = strlen(s->value);
    apr_table_setn(msr->geo_vars, s->name, (void *)s);

    s = (msc_string *)apr_pcalloc(msr->mp, sizeof(msc_string));
    s->name = apr_pstrdup(msr->mp, "region");
    s->name_len = strlen(s->name);
    s->value = apr_pstrdup(msr->mp, rec.region ? rec.region : "");
    s->value_len = strlen(s->value);
    apr_table_setn(msr->geo_vars, s->name, (void *)s);

    s = (msc_string *)apr_pcalloc(msr->mp, sizeof(msc_string));
    s->name = apr_pstrdup(msr->mp, "city");
    s->name_len = strlen(s->name);
    s->value = apr_pstrdup(msr->mp, rec.city ? rec.city : "");
    s->value_len = strlen(s->value);
    apr_table_setn(msr->geo_vars, s->name, (void *)s);

    s = (msc_string *)apr_pcalloc(msr->mp, sizeof(msc_string));
    s->name = apr_pstrdup(msr->mp, "postal_code");
    s->name_len = strlen(s->name);
    s->value = apr_pstrdup(msr->mp, rec.postal_code ? rec.postal_code : "");
    s->value_len = strlen(s->value);
    apr_table_setn(msr->geo_vars, s->name, (void *)s);

    s = (msc_string *)apr_pcalloc(msr->mp, sizeof(msc_string));
    s->name = apr_pstrdup(msr->mp, "latitude");
    s->name_len = strlen(s->name);
    s->value = apr_psprintf(msr->mp, "%f", rec.latitude);
    s->value_len = strlen(s->value);
    apr_table_setn(msr->geo_vars, s->name, (void *)s);

    s = (msc_string *)apr_pcalloc(msr->mp, sizeof(msc_string));
    s->name = apr_pstrdup(msr->mp, "longitude");
    s->name_len = strlen(s->name);
    s->value = apr_psprintf(msr->mp, "%f", rec.longitude);
    s->value_len = strlen(s->value);
    apr_table_setn(msr->geo_vars, s->name, (void *)s);

    s = (msc_string *)apr_pcalloc(msr->mp, sizeof(msc_string));
    s->name = apr_pstrdup(msr->mp, "dma_code");
    s->name_len = strlen(s->name);
    s->value = apr_psprintf(msr->mp, "%d", rec.dma_code);
    s->value_len = strlen(s->value);
    apr_table_setn(msr->geo_vars, s->name, (void *)s);

    s = (msc_string *)apr_pcalloc(msr->mp, sizeof(msc_string));
    s->name = apr_pstrdup(msr->mp, "area_code");
    s->name_len = strlen(s->name);
    s->value = apr_psprintf(msr->mp, "%d", rec.area_code);
    s->value_len = strlen(s->value);
    apr_table_setn(msr->geo_vars, s->name, (void *)s);

    return 1;
}

/* rbl */

static int msre_op_rbl_execute(modsec_rec *msr, msre_rule *rule, msre_var *var, char **error_msg) {
    unsigned int h0, h1, h2, h3;
    char *name_to_check = NULL;
    char *target = NULL;
    apr_sockaddr_t *sa = NULL;
    apr_status_t rc;

    if (error_msg == NULL) return -1;
    *error_msg = NULL;

    /* ENH Add IPv6 support. */

    target = apr_pstrmemdup(msr->mp, var->value, var->value_len);
    if (target == NULL) return -1;

    /* Construct the host name we want to resolve. */
    if (sscanf(target, "%d.%d.%d.%d", &h0, &h1, &h2, &h3) == 4) {
        /* IPv4 address */
        name_to_check = apr_psprintf(msr->mp, "%d.%d.%d.%d.%s", h3, h2, h1, h0, rule->op_param);
    } else {
        /* Assume the input is a domain name. */
        name_to_check = apr_psprintf(msr->mp, "%s.%s", target, rule->op_param);
    }

    if (name_to_check == NULL) return -1;

    rc = apr_sockaddr_info_get(&sa, name_to_check,
        APR_UNSPEC/*msr->r->connection->remote_addr->family*/, 0, 0, msr->mp);
    if (rc == APR_SUCCESS) {
        *error_msg = apr_psprintf(msr->r->pool, "RBL lookup of %s succeeded at %s.",
            log_escape_nq(msr->mp, name_to_check), var->name);
        return 1; /* Match. */
    }

    msr_log(msr, 5, "RBL lookup of %s failed at %s.", log_escape_nq(msr->mp, name_to_check), var->name);

    /* No match. */
    return 0;
}

/* inspectFile */

static int msre_op_inspectFile_init(msre_rule *rule, char **error_msg) {
    char *filename = (char *)rule->op_param;

    if (error_msg == NULL) return -1;
    *error_msg = NULL;

    if ((filename == NULL)||(is_empty_string(filename))) {
        *error_msg = apr_psprintf(rule->ruleset->mp, "Operator @inspectFile requires parameter.");
        return -1;
    }

    filename = resolve_relative_path(rule->ruleset->mp, rule->filename, filename);

    #if defined(WITH_LUA)
    /* ENH Write & use string_ends(s, e). */
    if (strlen(rule->op_param) > 4) {
        char *p = filename + strlen(filename) - 4;
        if ((p[0] == '.')&&(p[1] == 'l')&&(p[2] == 'u')&&(p[3] == 'a'))
        {
            msc_script *script = NULL;

            /* Compile script. */
            *error_msg = lua_compile(&script, filename, rule->ruleset->mp);
            if (*error_msg != NULL) return -1;

            rule->op_param_data = script;
        }
    }
    #endif

    if (rule->op_param_data == NULL) {
        /* ENH Verify the script exists and that we have
         * the rights to execute it.
         */
    }

    return 1;
}

static int msre_op_inspectFile_execute(modsec_rec *msr, msre_rule *rule, msre_var *var,
    char **error_msg)
{
    if (error_msg == NULL) return -1;
    *error_msg = NULL;

    if (rule->op_param_data == NULL) {
        /* Execute externally, as native binary/shell script. */
        char *script_output = NULL;
        char const *argv[5];
        const char *approver_script = rule->op_param;
        const char *target_file = apr_pstrmemdup(msr->mp, var->value, var->value_len);

        msr_log(msr, 4, "Executing %s to inspect %s.", approver_script, target_file);

        argv[0] = approver_script;
        argv[1] = target_file;
        argv[2] = NULL;

        if (apache2_exec(msr, approver_script, (const char **)argv, &script_output) <= 0) {
            *error_msg = apr_psprintf(msr->mp, "Execution of the approver script \"%s\" failed (invocation failed).",
                log_escape(msr->mp, approver_script));
            return -1;
        }

        if (script_output == NULL) {
            *error_msg = apr_psprintf(msr->mp, "Execution of the approver script \"%s\" failed (no output).",
                log_escape(msr->mp, approver_script));
            return -1;
        }

        if (script_output[0] != '1') {
            *error_msg = apr_psprintf(msr->mp, "File \"%s\" rejected by the approver script \"%s\": %s",
                log_escape(msr->mp, target_file), log_escape(msr->mp, approver_script),
                log_escape_nq(msr->mp,  script_output));
            return 1; /* Match. */
        }
    }
    #if defined(WITH_LUA)
    else {
        /* Execute internally, as Lua script. */
        char *target = apr_pstrmemdup(msr->mp, var->value, var->value_len);
        msc_script *script = (msc_script *)rule->op_param_data;
        int rc;

        rc = lua_execute(script, target, msr, rule, error_msg);
        if (rc < 0) {
            /* Error. */
            return -1;
        }

        return rc;
    }
    #endif

    /* No match. */
    return 0;
}

/* validateByteRange */

static int msre_op_validateByteRange_init(msre_rule *rule, char **error_msg) {
    char *p = NULL, *saveptr = NULL;
    char *table = NULL, *data = NULL;

    if (error_msg == NULL) return -1;
    *error_msg = NULL;

    if (rule->op_param == NULL) {
        *error_msg = apr_psprintf(rule->ruleset->mp, "Missing parameter for validateByteRange.");
        return -1;
    }

    /* Initialise. */
    data = apr_pstrdup(rule->ruleset->mp, rule->op_param);
    rule->op_param_data = apr_pcalloc(rule->ruleset->mp, 32);
    if ((data == NULL)||(rule->op_param_data == NULL)) return -1;
    table = rule->op_param_data;

    /* Extract parameters and update table. */
    p = apr_strtok(data, ",", &saveptr);
    while(p != NULL) {
        char *s = strstr(p, "-");
        if (s == NULL) {
            /* Single value. */
            int x = atoi(p);
            if ((x < 0)||(x > 255)) {
                *error_msg = apr_psprintf(rule->ruleset->mp, "Invalid range value: %d", x);
                return 0;
            }
            table[x>>3] = (table[x>>3] | (1 << (x & 0x7)));
        } else {
            /* Range. */
            int start = atoi(p);
            int end = atoi(s + 1);

            if ((start < 0)||(start > 255)) {
                *error_msg = apr_psprintf(rule->ruleset->mp, "Invalid range start value: %d",
                    start);
                return 0;
            }
            if ((end < 0)||(end > 255)) {
                *error_msg = apr_psprintf(rule->ruleset->mp, "Invalid range end value: %d", end);
                return 0;
            }
            if (start > end) {
                *error_msg = apr_psprintf(rule->ruleset->mp, "Invalid range: %d-%d", start, end);
                return 0;
            }

            while(start <= end) {
                table[start >> 3] = (table[start >> 3] | (1 << (start & 0x7)));
                start++;
            }
        }

        p = apr_strtok(NULL, ",", &saveptr);
    }

    return 1;
}

static int msre_op_validateByteRange_execute(modsec_rec *msr, msre_rule *rule, msre_var *var,
    char **error_msg)
{
    char *table = rule->op_param_data;
    unsigned int i, count;

    if (error_msg == NULL) return -1;
    *error_msg = NULL;

    if (table == NULL) {
        *error_msg = apr_psprintf(msr->mp, "Internal Error: validateByteRange table not "
            "initialised.");
        return -1;
    }

    /* Check every byte of the target to detect characters that are not allowed. */

    count = 0;
    for(i = 0; i < var->value_len; i++) {
        int x = ((unsigned char *)var->value)[i];
        if (!(table[x >> 3] & (1 << (x & 0x7)))) {
            if (msr->txcfg->debuglog_level >= 9) {
                msr_log(msr, 9, "Value %d in %s outside range: %s", x, var->name, rule->op_param);
            }
            count++;
        }
    }

    if (count == 0) return 0; /* Valid - no match. */

    *error_msg = apr_psprintf(msr->mp, "Found %d byte(s) in %s outside range: %s.",
        count, var->name, rule->op_param);

    return 1; /* Invalid - match.*/
}

/* validateUrlEncoding */

static int validate_url_encoding(const char *input, long int input_length) {
    int i;

    if ((input == NULL)||(input_length < 0)) return -1;

    i = 0;
    while (i < input_length) {
        if (input[i] == '%') {
            if (i + 2 >= input_length) {
                /* Not enough bytes. */
                return -3;
            }
            else {
                /* Here we only decode a %xx combination if it is valid,
                 * leaving it as is otherwise.
                 */
                char c1 = input[i + 1];
                char c2 = input[i + 2];

                if ( (((c1 >= '0')&&(c1 <= '9')) || ((c1 >= 'a')&&(c1 <= 'f')) || ((c1 >= 'A')&&(c1 <= 'F')))
                    && (((c2 >= '0')&&(c2 <= '9')) || ((c2 >= 'a')&&(c2 <= 'f')) || ((c2 >= 'A')&&(c2 <= 'F'))) )
                {
                    i += 3;
                } else {
                    /* Non-hexadecimal characters used in encoding. */
                    return -2;
                }
            }
        } else {
            i++;
        }
    }

    return 1;
}

static int msre_op_validateUrlEncoding_execute(modsec_rec *msr, msre_rule *rule, msre_var *var,
    char **error_msg)
{
    int rc = validate_url_encoding(var->value, var->value_len);
    switch(rc) {
        case 1 :
            /* Encoding is valid */
            *error_msg = apr_psprintf(msr->mp, "Valid URL Encoding at %s.", var->name);
            break;
        case -2 :
            *error_msg = apr_psprintf(msr->mp, "Invalid URL Encoding: Non-hexadecimal "
                "digits used at %s.", var->name);
            return 1; /* Invalid match. */
            break;
        case -3 :
            *error_msg = apr_psprintf(msr->mp, "Invalid URL Encoding: Not enough characters "
                "at the end of input at %s.", var->name);
            return 1; /* Invalid match. */
            break;
        case -1 :
        default :
            *error_msg = apr_psprintf(msr->mp, "Invalid URL Encoding: Internal Error (rc = %d) at %s", rc, var->name);
            return -1;
            break;

    }

    /* No match. */
    return 0;
}

/* validateUtf8Encoding */

#define UNICODE_ERROR_CHARACTERS_MISSING    -1
#define UNICODE_ERROR_INVALID_ENCODING      -2
#define UNICODE_ERROR_OVERLONG_CHARACTER    -3
#define UNICODE_ERROR_RESTRICTED_CHARACTER  -4
#define UNICODE_ERROR_DECODING_ERROR        -5

/* NOTE: This is over-commented for ease of verification */
static int detect_utf8_character(const unsigned char *p_read, unsigned int length) {
    int unicode_len = 0;
    unsigned int d = 0;
    unsigned char c;

    if (p_read == NULL) return UNICODE_ERROR_DECODING_ERROR;
    c = *p_read;

    /* If first byte begins with binary 0 it is single byte encoding */
    if ((c & 0x80) == 0) {
        /* single byte unicode (7 bit ASCII equivilent) has no validation */
        return 1;
    }
    /* If first byte begins with binary 110 it is two byte encoding*/
    else if ((c & 0xE0) == 0xC0) {
        /* check we have at least two bytes */
        if (length < 2) unicode_len = UNICODE_ERROR_CHARACTERS_MISSING;
        /* check second byte starts with binary 10 */
        else if (((*(p_read + 1)) & 0xC0) != 0x80) unicode_len = UNICODE_ERROR_INVALID_ENCODING;
        else {
            unicode_len = 2;
            /* compute character number */
            d = ((c & 0x1F) << 6) | (*(p_read + 1) & 0x3F);
        }
    }
    /* If first byte begins with binary 1110 it is three byte encoding */
    else if ((c & 0xF0) == 0xE0) {
        /* check we have at least three bytes */
        if (length < 3) unicode_len = UNICODE_ERROR_CHARACTERS_MISSING;
        /* check second byte starts with binary 10 */
        else if (((*(p_read + 1)) & 0xC0) != 0x80) unicode_len = UNICODE_ERROR_INVALID_ENCODING;
        /* check third byte starts with binary 10 */
        else if (((*(p_read + 2)) & 0xC0) != 0x80) unicode_len = UNICODE_ERROR_INVALID_ENCODING;
        else {
            unicode_len = 3;
            /* compute character number */
            d = ((c & 0x0F) << 12) | ((*(p_read + 1) & 0x3F) << 6) | (*(p_read + 2) & 0x3F);
        }
    }
    /* If first byte begins with binary 11110 it is four byte encoding */
    else if ((c & 0xF8) == 0xF0) {
        /* restrict characters to UTF-8 range (U+0000 - U+10FFFF)*/
        if (c >= 0xF5) {
            return UNICODE_ERROR_RESTRICTED_CHARACTER;
        }
        /* check we have at least four bytes */
        if (length < 4) unicode_len = UNICODE_ERROR_CHARACTERS_MISSING;
        /* check second byte starts with binary 10 */
        else if (((*(p_read + 1)) & 0xC0) != 0x80) unicode_len = UNICODE_ERROR_INVALID_ENCODING;
        /* check third byte starts with binary 10 */
        else if (((*(p_read + 2)) & 0xC0) != 0x80) unicode_len = UNICODE_ERROR_INVALID_ENCODING;
        /* check forth byte starts with binary 10 */
        else if (((*(p_read + 3)) & 0xC0) != 0x80) unicode_len = UNICODE_ERROR_INVALID_ENCODING;
        else {
            unicode_len = 4;
            /* compute character number */
            d = ((c & 0x07) << 18) | ((*(p_read + 1) & 0x3F) << 12) | ((*(p_read + 2) & 0x3F) < 6) | (*(p_read + 3) & 0x3F);
        }
    }
    /* any other first byte is invalid (RFC 3629) */
    else {
        return UNICODE_ERROR_INVALID_ENCODING;
    }

    /* invalid UTF-8 character number range (RFC 3629) */
    if ((d >= 0xD800) && (d <= 0xDFFF)) {
        return UNICODE_ERROR_RESTRICTED_CHARACTER;
    }

    /* check for overlong */
    if ((unicode_len == 4) && (d < 0x010000)) {
        /* four byte could be represented with less bytes */
        return UNICODE_ERROR_OVERLONG_CHARACTER;
    }
    else if ((unicode_len == 3) && (d < 0x0800)) {
        /* three byte could be represented with less bytes */
        return UNICODE_ERROR_OVERLONG_CHARACTER;
    }
    else if ((unicode_len == 2) && (d < 0x80)) {
        /* two byte could be represented with less bytes */
        return UNICODE_ERROR_OVERLONG_CHARACTER;
    }

    return unicode_len;
}

static int msre_op_validateUtf8Encoding_execute(modsec_rec *msr, msre_rule *rule, msre_var *var,
    char **error_msg)
{
    unsigned int i, bytes_left;

    bytes_left = var->value_len;

    for(i = 0; i < var->value_len;) {
        int rc = detect_utf8_character((unsigned char *)&var->value[i], bytes_left);

        switch(rc) {
            case UNICODE_ERROR_CHARACTERS_MISSING :
                *error_msg = apr_psprintf(msr->mp, "Invalid UTF-8 encoding: "
                    "not enough bytes in character "
                    "at %s. [offset \"%d\"]", var->name, i);
                return 1;
                break;
            case UNICODE_ERROR_INVALID_ENCODING :
                *error_msg = apr_psprintf(msr->mp, "Invalid UTF-8 encoding: "
                    "invalid byte value in character "
                    "at %s. [offset \"%d\"]", var->name, i);
                return 1;
                break;
            case UNICODE_ERROR_OVERLONG_CHARACTER :
                *error_msg = apr_psprintf(msr->mp, "Invalid UTF-8 encoding: "
                    "overlong character detected "
                    "at %s. [offset \"%d\"]", var->name, i);
                return 1;
                break;
            case UNICODE_ERROR_RESTRICTED_CHARACTER :
                *error_msg = apr_psprintf(msr->mp, "Invalid UTF-8 encoding: "
                    "use of restricted character "
                    "at %s. [offset \"%d\"]", var->name, i);
                return 1;
                break;
            case UNICODE_ERROR_DECODING_ERROR :
                *error_msg = apr_psprintf(msr->mp, "Error validating UTF-8 decoding "
                    "at %s. [offset \"%d\"]", var->name, i);
                return 1;
                break;
        }

        if (rc <= 0) {
            *error_msg = apr_psprintf(msr->mp, "Internal error during UTF-8 validation "
                "at %s.", var->name);
            return 1;
        }

        i += rc;
        bytes_left -= rc;
    }

    return 0;
}

/* eq */

static int msre_op_eq_execute(modsec_rec *msr, msre_rule *rule, msre_var *var,
    char **error_msg)
{
    int left, right;
    char *target = NULL;

    if ((var->value == NULL)||(rule->op_param == NULL)) {
        /* NULL values do not match anything. */
        return 0;
    }

    target = apr_pstrmemdup(msr->mp, var->value, var->value_len);
    if (target == NULL) return -1;
    left = atoi(target);
    right = atoi(rule->op_param);

    if (left != right) {
        /* No match. */
        return 0;
    }
    else {
        *error_msg = apr_psprintf(msr->mp, "Operator EQ matched %d at %s.", right, var->name);
        /* Match. */
        return 1;
    }
}

/* gt */

static int msre_op_gt_execute(modsec_rec *msr, msre_rule *rule, msre_var *var,
    char **error_msg)
{
    int left, right;
    char *target = NULL;

    if ((var->value == NULL)||(rule->op_param == NULL)) {
        /* NULL values do not match anything. */
        return 0;
    }

    target = apr_pstrmemdup(msr->mp, var->value, var->value_len);
    if (target == NULL) return -1;
    left = atoi(target);
    right = atoi(rule->op_param);

    if (left <= right) {
        /* No match. */
        return 0;
    }
    else {
        *error_msg = apr_psprintf(msr->mp, "Operator GT matched %d at %s.", right, var->name);
        /* Match. */
        return 1;
    }
}

/* lt */

static int msre_op_lt_execute(modsec_rec *msr, msre_rule *rule, msre_var *var,
    char **error_msg)
{
    int left, right;
    char *target = NULL;

    if ((var->value == NULL)||(rule->op_param == NULL)) {
        /* NULL values do not match anything. */
        return 0;
    }

    target = apr_pstrmemdup(msr->mp, var->value, var->value_len);
    if (target == NULL) return -1;
    left = atoi(target);
    right = atoi(rule->op_param);

    if (left >= right) {
        /* No match. */
        return 0;
    }
    else {
        *error_msg = apr_psprintf(msr->mp, "Operator LT matched %d at %s.", right, var->name);
        /* Match. */
        return 1;
    }
}

/* ge */

static int msre_op_ge_execute(modsec_rec *msr, msre_rule *rule, msre_var *var,
    char **error_msg)
{
    int left, right;
    char *target = NULL;

    if ((var->value == NULL)||(rule->op_param == NULL)) {
        /* NULL values do not match anything. */
        return 0;
    }

    target = apr_pstrmemdup(msr->mp, var->value, var->value_len);
    if (target == NULL) return -1;
    left = atoi(target);
    right = atoi(rule->op_param);

    if (left < right) {
        /* No match. */
        return 0;
    }
    else {
        *error_msg = apr_psprintf(msr->mp, "Operator GE matched %d at %s.", right, var->name);
        /* Match. */
        return 1;
    }
}

/* le */

static int msre_op_le_execute(modsec_rec *msr, msre_rule *rule, msre_var *var,
    char **error_msg)
{
    int left, right;
    char *target = NULL;

    if ((var->value == NULL)||(rule->op_param == NULL)) {
        /* NULL values do not match anything. */
        return 0;
    }

    target = apr_pstrmemdup(msr->mp, var->value, var->value_len);
    if (target == NULL) return -1;
    left = atoi(target);
    right = atoi(rule->op_param);

    if (left > right) {
        /* No match. */
        return 0;
    }
    else {
        *error_msg = apr_psprintf(msr->mp, "Operator LE matched %d at %s.", right, var->name);
        /* Match. */
        return 1;
    }
}

/* ------------------------------------------------------------------------------- */

/**
 *
 */
void msre_engine_register_default_operators(msre_engine *engine) {
    /* unconditionalMatch */
    msre_engine_op_register(engine,
        "unconditionalMatch",
        NULL,
        msre_op_unconditionalmatch_execute
    );

    /* noMatch */
    msre_engine_op_register(engine,
        "noMatch",
        NULL,
        msre_op_nomatch_execute
    );

    /* rx */
    msre_engine_op_register(engine,
        "rx",
        msre_op_rx_param_init,
        msre_op_rx_execute
    );

    /* pm */
    msre_engine_op_register(engine,
        "pm",
        msre_op_pm_param_init,
        msre_op_pm_execute
    );

    /* pmFromFile */
    msre_engine_op_register(engine,
        "pmFromFile",
        msre_op_pmFromFile_param_init,
        msre_op_pm_execute
    );

    /* within */
    msre_engine_op_register(engine,
        "within",
        NULL, /* ENH init function to flag var substitution */
        msre_op_within_execute
    );

    /* contains */
    msre_engine_op_register(engine,
        "contains",
        NULL, /* ENH init function to flag var substitution */
        msre_op_contains_execute
    );

    /* containsWord */
    msre_engine_op_register(engine,
        "containsWord",
        NULL, /* ENH init function to flag var substitution */
        msre_op_containsWord_execute
    );

    /* is */
    msre_engine_op_register(engine,
        "streq",
        NULL, /* ENH init function to flag var substitution */
        msre_op_streq_execute
    );

    /* beginsWith */
    msre_engine_op_register(engine,
        "beginsWith",
        NULL, /* ENH init function to flag var substitution */
        msre_op_beginsWith_execute
    );

    /* endsWith */
    msre_engine_op_register(engine,
        "endsWith",
        NULL, /* ENH init function to flag var substitution */
        msre_op_endsWith_execute
    );

    /* m */
    msre_engine_op_register(engine,
        "m",
        msre_op_m_param_init,
        msre_op_m_execute
    );

    /* validateDTD */
    msre_engine_op_register(engine,
        "validateDTD",
        msre_op_validateDTD_init,
        msre_op_validateDTD_execute
    );

    /* validateSchema */
    msre_engine_op_register(engine,
        "validateSchema",
        msre_op_validateSchema_init,
        msre_op_validateSchema_execute
    );

    /* verifyCC */
    msre_engine_op_register(engine,
        "verifyCC",
        msre_op_verifyCC_init,
        msre_op_verifyCC_execute
    );

    /* geoLookup */
    msre_engine_op_register(engine,
        "geoLookup",
        NULL,
        msre_op_geoLookup_execute
    );

    /* rbl */
    msre_engine_op_register(engine,
        "rbl",
        NULL, /* ENH init function to validate DNS server */
        msre_op_rbl_execute
    );

    /* inspectFile */
    msre_engine_op_register(engine,
        "inspectFile",
        msre_op_inspectFile_init,
        msre_op_inspectFile_execute
    );

    /* validateByteRange */
    msre_engine_op_register(engine,
        "validateByteRange",
        msre_op_validateByteRange_init,
        msre_op_validateByteRange_execute
    );

    /* validateUrlEncoding */
    msre_engine_op_register(engine,
        "validateUrlEncoding",
        NULL,
        msre_op_validateUrlEncoding_execute
    );

    /* validateUtf8Encoding */
    msre_engine_op_register(engine,
        "validateUtf8Encoding",
        NULL,
        msre_op_validateUtf8Encoding_execute
    );

    /* eq */
    msre_engine_op_register(engine,
        "eq",
        NULL,
        msre_op_eq_execute
    );

    /* gt */
    msre_engine_op_register(engine,
        "gt",
        NULL,
        msre_op_gt_execute
    );

    /* lt */
    msre_engine_op_register(engine,
        "lt",
        NULL,
        msre_op_lt_execute
    );

    /* le */
    msre_engine_op_register(engine,
        "le",
        NULL,
        msre_op_le_execute
    );

    /* ge */
    msre_engine_op_register(engine,
        "ge",
        NULL,
        msre_op_ge_execute
    );
}<|MERGE_RESOLUTION|>--- conflicted
+++ resolved
@@ -1,10 +1,6 @@
 /*
  * ModSecurity for Apache 2.x, http://www.modsecurity.org/
-<<<<<<< HEAD
- * Copyright (c) 2004-2007 Breach Security, Inc. (http://www.breach.com/)
-=======
  * Copyright (c) 2004-2008 Breach Security, Inc. (http://www.breach.com/)
->>>>>>> d797619f
  *
  * You should have received a copy of the licence along with this
  * program (stored in the file "LICENSE"). If the file is missing,
@@ -447,221 +443,6 @@
     return 0;
 }
 
-/* pm */
-
-static int msre_op_pm_param_init(msre_rule *rule, char **error_msg) {
-    if ((rule->op_param == NULL)||(strlen(rule->op_param) == 0)) {
-        *error_msg = apr_psprintf(rule->ruleset->mp, "Missing parameter for operator 'pm'.");
-        return 0; /* ERROR */
-    }
-    
-    ACMP *p = acmp_create(0, rule->ruleset->mp);
-    if (p == NULL) return 0;
-
-    const char *phrase = apr_pstrdup(rule->ruleset->mp, rule->op_param);
-    const char *next = rule->op_param + strlen(rule->op_param);
-    
-    /* Loop through phrases */
-    /* ENH: Need to allow quoted phrases w/space */
-    for (;;) {
-        while((isspace(*phrase) != 0) && (*phrase != '\0')) phrase++;
-        if (*phrase == '\0') break;
-        next = phrase;
-        while((isspace(*next) == 0) && (*next != 0)) next++;
-        acmp_add_pattern(p, phrase, NULL, NULL, next - phrase);
-        phrase = next;
-    }
-    acmp_prepare(p);
-    rule->op_param_data = p;
-    return 1;
-}
-
-/* pmFromFile */
-
-static int msre_op_pmFromFile_param_init(msre_rule *rule, char **error_msg) {
-    char errstr[1024];
-    char buf[HUGE_STRING_LEN + 1];
-    char *fn;
-    char *next;
-    char *ptr;
-    const char *rulefile_path;
-    apr_status_t rc;
-    apr_file_t *fd;
-
-    if ((rule->op_param == NULL)||(strlen(rule->op_param) == 0)) {
-        *error_msg = apr_psprintf(rule->ruleset->mp, "Missing parameter for operator 'pm'.");
-        return 0; /* ERROR */
-    }
-    
-    ACMP *p = acmp_create(0, rule->ruleset->mp);
-    if (p == NULL) return 0;
-
-    fn = apr_pstrdup(rule->ruleset->mp, rule->op_param);
-    next = fn + strlen(rule->op_param);
-    
-    /* Get the path of the rule filename to use as a base */
-    rulefile_path = apr_pstrndup(rule->ruleset->mp, rule->filename, strlen(rule->filename) - strlen(apr_filepath_name_get(rule->filename)));
-
-    #ifdef DEBUG_CONF
-    fprintf(stderr, "Rulefile path: \"%s\"\n", rulefile_path);
-    #endif
-
-    /* Loop through filenames */
-    /* ENH: Need to allow quoted filenames w/space */
-    for (;;) {
-        const char *rootpath = NULL;
-        const char *filepath = NULL;
-        int line = 0;
-
-        /* Trim whitespace */
-        while((isspace(*fn) != 0) && (*fn != '\0')) fn++;
-        if (*fn == '\0') break;
-        next = fn;
-        while((isspace(*next) == 0) && (*next != '\0')) next++;
-        while((isspace(*next) != 0) && (*next != '\0')) *next++ = '\0';
-
-        /* Add path of the rule filename for a relative phrase filename */
-        filepath = fn;
-        if (apr_filepath_root(&rootpath, &filepath, APR_FILEPATH_TRUENAME, rule->ruleset->mp) != APR_SUCCESS) {
-            /* We are not an absolute path.  It could mean an error, but
-             * let that pass through to the open call for a better error */
-            apr_filepath_merge(&fn, rulefile_path, fn, APR_FILEPATH_TRUENAME, rule->ruleset->mp);
-        }
-
-        /* Open file and read */
-        rc = apr_file_open(&fd, fn, APR_READ | APR_FILE_NOCLEANUP, 0, rule->ruleset->mp);
-        if (rc != APR_SUCCESS) {
-            *error_msg = apr_psprintf(rule->ruleset->mp, "Could not open phrase file \"%s\": %s", fn, apr_strerror(rc, errstr, 1024));
-            return 0;
-        }
-
-        #ifdef DEBUG_CONF
-        fprintf(stderr, "Loading phrase file: \"%s\"\n", fn);
-        #endif
-
-        /* Read one pattern per line skipping empty/commented */
-        for(;;) {
-            line++;
-            rc = apr_file_gets(buf, HUGE_STRING_LEN, fd);
-            if (rc == APR_EOF) break;
-            if (rc != APR_SUCCESS) {
-                *error_msg = apr_psprintf(rule->ruleset->mp, "Could read \"%s\" line %d: %s", fn, line, apr_strerror(rc, errstr, 1024));
-                return 0;
-            }
-
-            /* Remove newline */
-            ptr = buf;
-            while(*ptr != '\0') ptr++;
-            if ((ptr > buf) && (*(ptr - 1) == '\n')) *(ptr - 1) = '\0';
-
-            /* Ignore empty lines and comments */
-            ptr = buf;
-            while((*ptr != '\0') && apr_isspace(*ptr)) ptr++;
-            if ((*ptr == '\0') || (*ptr == '#')) continue;
-
-            #ifdef DEBUG_CONF
-            fprintf(stderr, "Adding phrase file pattern: \"%s\"\n", buf);
-            #endif
-
-            acmp_add_pattern(p, buf, NULL, NULL, strlen(buf));
-        }
-        fn = next;
-    }
-    if (fd != NULL) apr_file_close(fd);
-    acmp_prepare(p);
-    rule->op_param_data = p;
-    return 1;
-}
-
-static int msre_op_pm_execute(modsec_rec *msr, msre_rule *rule, msre_var *var, char **error_msg) {
-    const char *match = NULL;
-    apr_status_t rc = 0;
-    
-    /* Nothing to read */
-    if ((var->value == NULL) || (var->value_len == 0)) return 0;
-
-    ACMPT pt = {(ACMP *)rule->op_param_data, NULL};
-
-    rc = acmp_process_quick(&pt, &match, var->value, var->value_len);
-    if (rc) {
-        char *match_escaped = log_escape(msr->mp, match ? match : "<Unknown Match>");
-
-        /* This message will be logged. */
-        if (strlen(match_escaped) > 252) {
-            *error_msg = apr_psprintf(msr->mp, "Matched phrase \"%.252s ...\" at %s.",
-                match_escaped, var->name);
-        } else {
-            *error_msg = apr_psprintf(msr->mp, "Matched phrase \"%s\" at %s.",
-                match_escaped, var->name);
-        }
-        return 1;
-    }
-    return rc;
-}
-
-/* within */
-
-static int msre_op_within_execute(modsec_rec *msr, msre_rule *rule, msre_var *var, char **error_msg) {
-    msc_string *str = (msc_string *)apr_pcalloc(msr->mp, sizeof(msc_string));
-    const char *match = NULL;
-    const char *target;
-    unsigned int match_length;
-    unsigned int target_length = 0;
-    unsigned int i, i_max;
-
-    str->value = (char *)rule->op_param;
-    str->value_len = strlen(str->value);
-
-    if (error_msg == NULL) return -1;
-    *error_msg = NULL;
-
-    if (str->value == NULL) {
-        *error_msg = "Internal Error: match string is null.";
-        return -1;
-    }
-
-    expand_macros(msr, str, rule, msr->mp);
-
-    match = (const char *)str->value;
-    match_length = str->value_len;
-
-    /* If the given target is null we give up without a match */
-    if (var->value == NULL) {
-        /* No match. */
-        return 0;
-    }
-
-    target = var->value;
-    target_length = var->value_len;
-
-    /* These are impossible to match */
-    if ((match_length == 0) || (target_length > match_length)) {
-        /* No match. */
-        return 0;
-    }
-
-    /* scan for first character, then compare from there until we
-     * have a match or there is no room left in the target
-     */
-    msr_log(msr, 9, "match[%d]='%s' target[%d]='%s'", match_length, match, target_length, target);
-    i_max = match_length - target_length;
-    for (i = 0; i <= i_max; i++) {
-        if (match[i] == target[0]) {
-            if (strncmp(target, (match + i), target_length) == 0) {
-                /* match. */
-                *error_msg = apr_psprintf(msr->mp, "String match %s=\"%s\" within \"%s\".",
-                                var->name,
-                                log_escape_ex(msr->mp, target, target_length),
-                                log_escape_ex(msr->mp, match, match_length));
-                return 1;
-            }
-        }
-    }
-
-    /* No match. */
-    return 0;
-}
-
 /* contains */
 
 static int msre_op_contains_execute(modsec_rec *msr, msre_rule *rule, msre_var *var, char **error_msg) {
@@ -700,10 +481,6 @@
         target_length = var->value_len;
     }
 
-<<<<<<< HEAD
-    /* These are impossible to match */
-    if ((match_length == 0) || (match_length > target_length)) {
-=======
     /* The empty string always matches */
     if (match_length == 0) {
         /* Match. */
@@ -713,7 +490,6 @@
 
     /* This is impossible to match */
     if (match_length > target_length) {
->>>>>>> d797619f
         /* No match. */
         return 0;
     }
@@ -928,10 +704,6 @@
         target_length = var->value_len;
     }
 
-<<<<<<< HEAD
-    /* These are impossible to match */
-    if ((match_length == 0) || (match_length > target_length)) {
-=======
     /* The empty string always matches */
     if (match_length == 0) {
         /* Match. */
@@ -941,7 +713,6 @@
 
     /* This is impossible to match */
     if (match_length > target_length) {
->>>>>>> d797619f
         /* No match. */
         return 0;
     }
@@ -995,10 +766,6 @@
         target_length = var->value_len;
     }
 
-<<<<<<< HEAD
-    /* These are impossible to match */
-    if ((match_length == 0) || (match_length > target_length)) {
-=======
     /* The empty string always matches */
     if (match_length == 0) {
         /* Match. */
@@ -1008,7 +775,6 @@
 
     /* This is impossible to match */
     if (match_length > target_length) {
->>>>>>> d797619f
         /* No match. */
         return 0;
     }
