--- conflicted
+++ resolved
@@ -1,118 +1,72 @@
-<<<<<<< HEAD
-
-# Path to Apache installation
-BASE = "C:/Program Files/Apache Group/Apache2/"
-
-CC = cl
-
-# Add -DWITH_LIBXML2 below if you want to link against libxml2
-DEFS = /nologo /Od /LD /W3 -DWIN32 -DWINNT
-DLL = mod_security2.dll
-
-# Path to the headers - configure the libxml2 include path
-INCLUDES = -I. -I$(BASE)\include -IC:\libxml2\include
-
-CFLAGS= -O $(INCLUDES) $(DEFS)
-
-# Paths to the required libraries
-# Use the line below if you want to link against libxml2
-# LIBS = $(BASE)\lib\libhttpd.lib $(BASE)\lib\libapr.lib $(BASE)\lib\libaprutil.lib $(BASE)\lib\pcre.lib C:\libxml2\lib\libxml2.lib
-
-# Use the line belof if you don't want to link against libxml2
-LIBS = $(BASE)\lib\libhttpd.lib $(BASE)\lib\libapr.lib $(BASE)\lib\libaprutil.lib $(BASE)\lib\pcre.lib
-
-OBJS =  mod_security2.obj apache2_config.obj apache2_io.obj apache2_util.obj \
-    re.obj re_operators.obj re_actions.obj re_tfns.obj re_variables.obj \
-    msc_logging.obj msc_xml.obj msc_multipart.obj modsecurity.obj msc_parsers.obj \
-    msc_util.obj msc_pcre.obj persist_dbm.obj msc_reqbody.obj pdf_protect.obj \
-    msc_geo.obj acmp.obj
-
-all: $(DLL)
-
-dll: $(DLL)
-
-.c.obj:
-    $(CC) $(CFLAGS) -c $< -Fo$@
-
-.cpp.obj:
-    $(CC) $(CFLAGS) -c $< -Fo$@
-
-$(DLL): $(OBJS)
-    $(CC) $(CFLAGS) -LD $(OBJS) -Fe$(DLL) $(LIBS) /link /NODEFAULTLIB:MSVCRT
-
-clean:
-    del $(OBJS) *.dll *.lib *.pdb *.idb *.ilk *.exp *.res *.rc *.bin
-=======
-###########################################################################
-### You Will need to modify the following variables for your system
-###########################################################################
-###########################################################################
-
-# Path to Apache httpd installation
-BASE = C:\Apache2
-
-# Paths to required libraries
-LIBXML2 = C:\work\libxml2-2.6.31
-LUA = C:\work\lua-5.1.3
-PCRE = C:\work\httpd-2.2.8\srclib\pcre
-
-# Linking libraries
-LIBS = $(BASE)\lib\libhttpd.lib \
-       $(BASE)\lib\libapr-1.lib \
-       $(BASE)\lib\libaprutil-1.lib \
-       $(PCRE)\LibR\pcre.lib \
-       $(LIBXML2)\win32\bin.msvc\libxml2.lib \
-       $(LUA)\lua5.1.lib \
-       wsock32.lib
-
-###########################################################################
-###########################################################################
-
-CC = cL
-
-MT = mt
-
-DEFS = /nologo /O2 /LD /W3 /wd4244 -DWIN32 -DWINNT -Dinline=APR_INLINE
-
-DLL = mod_security2.so
-
-INCLUDES = -I. \
-           -I$(PCRE)\include -I$(PCRE) \
-           -I$(LIBXML2)\include \
-           -I$(LUA)\include -I$(LUA) \
-           -I$(BASE)\include 
-
-CFLAGS= -MD $(INCLUDES) $(DEFS)
-
-LDFLAGS = 
-
-OBJS = mod_security2.obj apache2_config.obj apache2_io.obj apache2_util.obj \
-       re.obj re_operators.obj re_actions.obj re_tfns.obj re_variables.obj \
-       msc_logging.obj msc_xml.obj msc_multipart.obj modsecurity.obj \
-       msc_parsers.obj msc_util.obj msc_pcre.obj persist_dbm.obj \
-       msc_reqbody.obj pdf_protect.obj msc_geo.obj acmp.obj msc_lua.obj
-
-all: $(DLL)
-
-dll: $(DLL)
-
-mod_security2_config.h: mod_security2_config.hw
-	@echo off
-	type mod_security2_config.hw > mod_security2_config.h
-
-.c.obj:
-	$(CC) $(CFLAGS) -c $< -Fo$@
-
-.cpp.obj:
-	$(CC) $(CFLAGS) -c $< -Fo$@
-
-$(DLL): mod_security2_config.h $(OBJS)
-	$(CC) $(CFLAGS) $(LDFLAGS) -LD $(OBJS) -Fe$(DLL) $(LIBS) /link
-	IF EXIST $(DLL).manifest $(MT) -manifest $(DLL).manifest -outputresource:$(DLL);2
-
-install: $(DLL)
-	copy $(DLL) $(BASE)\modules
-
-clean:
-	del $(OBJS) $(DLL) *.dll *.lib *.pdb *.idb *.ilk *.exp *.res *.rc *.bin mod_security2_config.h *.manifest
->>>>>>> d797619f
+###########################################################################
+### You Will need to modify the following variables for your system
+###########################################################################
+###########################################################################
+
+# Path to Apache httpd installation
+BASE = C:\Apache2
+
+# Paths to required libraries
+LIBXML2 = C:\work\libxml2-2.6.31
+LUA = C:\work\lua-5.1.3
+PCRE = C:\work\httpd-2.2.8\srclib\pcre
+
+# Linking libraries
+LIBS = $(BASE)\lib\libhttpd.lib \
+       $(BASE)\lib\libapr-1.lib \
+       $(BASE)\lib\libaprutil-1.lib \
+       $(PCRE)\LibR\pcre.lib \
+       $(LIBXML2)\win32\bin.msvc\libxml2.lib \
+       $(LUA)\lua5.1.lib \
+       wsock32.lib
+
+###########################################################################
+###########################################################################
+
+CC = cL
+
+MT = mt
+
+DEFS = /nologo /O2 /LD /W3 /wd4244 -DWIN32 -DWINNT -Dinline=APR_INLINE
+
+DLL = mod_security2.so
+
+INCLUDES = -I. \
+           -I$(PCRE)\include -I$(PCRE) \
+           -I$(LIBXML2)\include \
+           -I$(LUA)\include -I$(LUA) \
+           -I$(BASE)\include 
+
+CFLAGS= -MD $(INCLUDES) $(DEFS)
+
+LDFLAGS = 
+
+OBJS = mod_security2.obj apache2_config.obj apache2_io.obj apache2_util.obj \
+       re.obj re_operators.obj re_actions.obj re_tfns.obj re_variables.obj \
+       msc_logging.obj msc_xml.obj msc_multipart.obj modsecurity.obj \
+       msc_parsers.obj msc_util.obj msc_pcre.obj persist_dbm.obj \
+       msc_reqbody.obj pdf_protect.obj msc_geo.obj acmp.obj msc_lua.obj
+
+all: $(DLL)
+
+dll: $(DLL)
+
+mod_security2_config.h: mod_security2_config.hw
+	@echo off
+	type mod_security2_config.hw > mod_security2_config.h
+
+.c.obj:
+	$(CC) $(CFLAGS) -c $< -Fo$@
+
+.cpp.obj:
+	$(CC) $(CFLAGS) -c $< -Fo$@
+
+$(DLL): mod_security2_config.h $(OBJS)
+	$(CC) $(CFLAGS) $(LDFLAGS) -LD $(OBJS) -Fe$(DLL) $(LIBS) /link
+	IF EXIST $(DLL).manifest $(MT) -manifest $(DLL).manifest -outputresource:$(DLL);2
+
+install: $(DLL)
+	copy $(DLL) $(BASE)\modules
+
+clean:
+	del $(OBJS) $(DLL) *.dll *.lib *.pdb *.idb *.ilk *.exp *.res *.rc *.bin mod_security2_config.h *.manifest