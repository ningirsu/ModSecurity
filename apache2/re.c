/*
 * ModSecurity for Apache 2.x, http://www.modsecurity.org/
<<<<<<< HEAD
 * Copyright (c) 2004-2007 Breach Security, Inc. (http://www.breach.com/)
=======
 * Copyright (c) 2004-2008 Breach Security, Inc. (http://www.breach.com/)
>>>>>>> d797619f
 *
 * You should have received a copy of the licence along with this
 * program (stored in the file "LICENSE"). If the file is missing,
 * or if you have any other questions related to the licence, please
 * write to Breach Security, Inc. at support@breach.com.
 *
 */
#include <ctype.h>

#include "re.h"

#if defined(WITH_LUA)
#include "msc_lua.h"
#endif

static const char *const severities[] = {
    "EMERGENCY",
    "ALERT",
    "CRITICAL",
    "ERROR",
    "WARNING",
    "NOTICE",
    "INFO",
    "DEBUG",
    NULL,
};

/* -- Actions, variables, functions and operator functions ----------------- */

/**
 * Remove actions with the same cardinality group from the actionset.
 */
static void msre_actionset_cardinality_fixup(msre_actionset *actionset, msre_action *action) {
    const apr_array_header_t *tarr = NULL;
    const apr_table_entry_t *telts = NULL;
    int i;

    if ((actionset == NULL) || (action == NULL)) return;

    tarr = apr_table_elts(actionset->actions);
    telts = (const apr_table_entry_t*)tarr->elts;

    for (i = 0; i < tarr->nelts; i++) {
        msre_action *target = (msre_action *)telts[i].val;
        if (target->metadata->cardinality_group == action->metadata->cardinality_group) {

            apr_table_unset(actionset->actions, target->metadata->name);
        }
    }
}

/**
 * Generate an action string from an actionset.
 */
char *msre_actionset_generate_action_string(apr_pool_t *pool, const msre_actionset *actionset)
{
    const apr_array_header_t *tarr = NULL;
    const apr_table_entry_t *telts = NULL;
    char *actions = NULL;
    int i;

    if (actionset == NULL) return apr_pstrdup(pool, "");

    tarr = apr_table_elts(actionset->actions);
    telts = (const apr_table_entry_t*)tarr->elts;

    for (i = 0; i < tarr->nelts; i++) {
        msre_action *action = (msre_action *)telts[i].val;
        int use_quotes = 0;

        /* Check if we need any quotes */
        if (action->param != NULL) {
            int j;
            for(j = 0; action->param[j] != '\0'; j++) {
                if (isspace(action->param[j])) {
                    use_quotes = 1;
                    break;
                }
            }
            if (j == 0) use_quotes = 1;
        }

        actions = apr_pstrcat(pool,
            (actions == NULL) ? "" : actions,
            (actions == NULL) ? "" : ",",
            action->metadata->name,
            (action->param == NULL) ? "" : ":",
            (use_quotes) ? "'" : "",
            (action->param == NULL) ? "" : action->param,
            (use_quotes) ? "'" : "",
            NULL);
    }

    return (actions == NULL) ? apr_pstrdup(pool, "") : actions;
}

/**
 * Add an action to an actionset.
 */
static void msre_actionset_action_add(msre_actionset *actionset, msre_action *action)
{
    msre_action *add_action = action;

    if ((actionset == NULL)) return;

    /**
     * The "block" action is just a placeholder for the parent action.
     */
    if ((actionset->parent_intercept_action_rec != NULL) && (actionset->parent_intercept_action_rec != NOT_SET_P) && (strcmp("block", action->metadata->name) == 0) && (strcmp("block", action->metadata->name) == 0)) {
        /* revert back to parent */
        actionset->intercept_action = actionset->parent_intercept_action;
        add_action = actionset->parent_intercept_action_rec;
    }

    if ((add_action == NULL)) return;

    if (add_action->metadata->cardinality_group != ACTION_CGROUP_NONE) {
        msre_actionset_cardinality_fixup(actionset, add_action);
    }

    if (add_action->metadata->cardinality == ACTION_CARDINALITY_ONE) {
        /* One action per actionlist. */
        apr_table_setn(actionset->actions, add_action->metadata->name, (void *)add_action);
    } else {
        /* Multiple actions per actionlist. */
        apr_table_addn(actionset->actions, add_action->metadata->name, (void *)add_action);
    }
}

/**
 * Creates msre_var instances (rule variables) out of the
 * given text string and places them into the supplied table.
 */
apr_status_t msre_parse_targets(msre_ruleset *ruleset, const char *text,
    apr_array_header_t *arr, char **error_msg)
{
    const apr_array_header_t *tarr;
    const apr_table_entry_t *telts;
    apr_table_t *vartable;
    unsigned int count = 0;
    apr_status_t rc;
    msre_var *var;
    int i;

    if (text == NULL) return -1;

    /* Extract name & value pairs first */
    vartable = apr_table_make(ruleset->mp, 10);
    if (vartable == NULL) return -1;
    rc = msre_parse_generic(ruleset->mp, text, vartable, error_msg);
    if (rc < 0) return rc;

    /* Loop through the table and create variables */
    tarr = apr_table_elts(vartable);
    telts = (const apr_table_entry_t*)tarr->elts;
    for (i = 0; i < tarr->nelts; i++) {
        var = msre_create_var(ruleset, telts[i].key, telts[i].val, NULL, error_msg);
        if (var == NULL) return -1;
        *(msre_var **)apr_array_push(arr) = var;
        count++;
    }

    return count;
}

/**
 * Creates msre_action instances by parsing the given string, placing
 * them into the supplied array.
 */
apr_status_t msre_parse_actions(msre_engine *engine, msre_actionset *actionset,
    const char *text, char **error_msg)
{
    const apr_array_header_t *tarr;
    const apr_table_entry_t *telts;
    apr_table_t *vartable;
    unsigned int count = 0;
    apr_status_t rc;
    msre_action *action;
    int i;

    if (text == NULL) return -1;

    /* Extract name & value pairs first */
    vartable = apr_table_make(engine->mp, 10);
    if (vartable == NULL) return -1;
    rc = msre_parse_generic(engine->mp, text, vartable, error_msg);
    if (rc < 0) return rc;

    /* Loop through the table and create actions */
    tarr = apr_table_elts(vartable);
    telts = (const apr_table_entry_t*)tarr->elts;
    for (i = 0; i < tarr->nelts; i++) {
        /* Create action. */
        action = msre_create_action(engine, telts[i].key, telts[i].val, error_msg);
        if (action == NULL) return -1;

        /* Initialise action (option). */
        if (action->metadata->init != NULL) {
            action->metadata->init(engine, actionset, action);
        }

        msre_actionset_action_add(actionset, action);

        count++;
    }

    return count;
}

/**
 * Locates variable metadata given the variable name.
 */
msre_var_metadata *msre_resolve_var(msre_engine *engine, const char *name) {
    return (msre_var_metadata *)apr_table_get(engine->variables, name);
}

/**
 * Locates action metadata given the action name.
 */
msre_action_metadata *msre_resolve_action(msre_engine *engine, const char *name) {
    return (msre_action_metadata *)apr_table_get(engine->actions, name);
}

/**
 * Creates a new variable instance given the variable name
 * and an (optional) parameter.
 */
msre_var *msre_create_var_ex(apr_pool_t *pool, msre_engine *engine, const char *name, const char *param,
    modsec_rec *msr, char **error_msg)
{
    msre_var *var = apr_pcalloc(pool, sizeof(msre_var));
    if (var == NULL) return NULL;

    if (error_msg == NULL) return NULL;
    *error_msg = NULL;

    /* Handle negation and member counting */
    if (name[0] == '!') {
        var->is_negated = 1;
        var->name = name + 1;
    }
    else
    if (name[0] == '&') {
        var->is_counting = 1;
        var->name = name + 1;
    }
    else {
        var->name = name;
    }

    /* Resolve variable */
    var->metadata = msre_resolve_var(engine, var->name);
    if (var->metadata == NULL) {
        *error_msg = apr_psprintf(engine->mp, "Unknown variable: %s", name);
        return NULL;
    }

    /* The counting operator "&" can only be used against collections. */
    if (var->is_counting) {
        if (var->metadata->type == VAR_SIMPLE) {
            *error_msg = apr_psprintf(engine->mp, "The & modificator does not apply to "
                "non-collection variables.");
            return NULL;
        }
    }

    /* Check the parameter. */
    if (param == NULL) {
        if (var->metadata->argc_min > 0) {
            *error_msg = apr_psprintf(engine->mp, "Missing mandatory parameter for variable %s.",
                name);
            return NULL;
        }
    } else { /* Parameter present */

        /* Do we allow a parameter? */
        if (var->metadata->argc_max == 0) {
            *error_msg = apr_psprintf(engine->mp, "Variable %s does not support parameters.",
                name);
            return NULL;
        }

        var->param = param;
    }

    return var;
}

/**
 * Create a new variable object from the provided name and value.
 *
 * NOTE: this allocates out of the global pool and should not be used
 *       per-request
 */
msre_var *msre_create_var(msre_ruleset *ruleset, const char *name, const char *param,
    modsec_rec *msr, char **error_msg)
{
    msre_var *var = msre_create_var_ex(ruleset->engine->mp, ruleset->engine, name, param, msr, error_msg);
    if (var == NULL) return NULL;

    /* Validate & initialise variable */
    if (var->metadata->validate != NULL) {
        *error_msg = var->metadata->validate(ruleset, var);
        if (*error_msg != NULL) {
            return NULL;
        }
    }

    return var;
}

/**
 * Creates a new action instance given its name and an (optional) parameter.
 */
msre_action *msre_create_action(msre_engine *engine, const char *name, const char *param,
    char **error_msg)
{
    msre_action *action = apr_pcalloc(engine->mp, sizeof(msre_action));
    if (action == NULL) return NULL;

    if (error_msg == NULL) return NULL;
    *error_msg = NULL;

    /* Resolve action */
    action->metadata = msre_resolve_action(engine, name);
    if (action->metadata == NULL) {
        *error_msg = apr_psprintf(engine->mp, "Unknown action: %s", name);
        return NULL;
    }

    if (param == NULL) { /* Parameter not present */
        if (action->metadata->argc_min > 0) {
            *error_msg = apr_psprintf(engine->mp, "Missing mandatory parameter for action %s",
                name);
            return NULL;
        }
    } else { /* Parameter present */

        /* Should we allow the parameter? */
        if (action->metadata->argc_max == 0) {
            *error_msg = apr_psprintf(engine->mp, "Extra parameter provided to action %s", name);
            return NULL;
        }

        /* Handle +/- modificators */
        if ((param[0] == '+')||(param[0] == '-')) {
            if (action->metadata->allow_param_plusminus == 0) {
                *error_msg = apr_psprintf(engine->mp,
                     "Action %s does not allow +/- modificators.", name);
                return NULL;
            }
            else { /* Modificators allowed. */
                if (param[0] == '+') {
                    action->param = param + 1;
                    action->param_plusminus = POSITIVE_VALUE;
                } else
                if (param[0] == '-') {
                    action->param = param + 1;
                    action->param_plusminus = NEGATIVE_VALUE;
                }
            }
        } else {
            action->param = param;
        }

        /* Validate parameter */
        if (action->metadata->validate != NULL) {
            *error_msg = action->metadata->validate(engine, action);
            if (*error_msg != NULL) return NULL;
        }
    }

    return action;
}

/**
 * Generic parser that is used as basis for target and action parsing.
 * It breaks up the input string into name-parameter pairs and places
 * them into the given table.
 */
int msre_parse_generic(apr_pool_t *mp, const char *text, apr_table_t *vartable,
    char **error_msg)
{
    char *p = (char *)text;
    int count = 0;

    if (error_msg == NULL) return -1;
    *error_msg = NULL;

    count = 0;
    while(*p != '\0') {
        char *name = NULL, *value = NULL;

        /* ignore whitespace */
        while(isspace(*p)) p++;
        if (*p == '\0') return count;

        /* we are at the beginning of the name */
        name = p;
        while((*p != '\0')&&(*p != '|')&&(*p != ':')&&(*p != ',')&&(!isspace(*p))) p++; /* ENH replace with isvarnamechar() */

        /* get the name */
        name = apr_pstrmemdup(mp, name, p - name);

        if (*p != ':') { /* we don't have a parameter */
            /* add to the table with no value */
            apr_table_addn(vartable, name, NULL);
            count++;

            /* go over any whitespace present */
            while(isspace(*p)) p++;

            /* we're done */
            if (*p == '\0') {
                return count;
            }

            /* skip over the separator character and continue */
            if ((*p == ',')||(*p == '|')) {
                p++;
                continue;
            }

            *error_msg = apr_psprintf(mp, "Unexpected character at position %d: %s",
                (int)(p - text), text);
            return -1;
        }

        /* we have a parameter */

        p++; /* move over the colon */

        /* we'll allow empty values */
        if (*p == '\0') {
            apr_table_addn(vartable, name, NULL);
            count++;
            return count;
        }

        if ((*p == ',')||(*p == '|')) {
            apr_table_addn(vartable, name, NULL);
            count++;
            /* move over the separator char and continue */
            p++;
            continue;
        }

        /* we really have a parameter */

        if (*p == '\'') { /* quoted value */
            char *d = NULL;

            p++; /* go over the openning quote */
            value = d = strdup(p);
            if (d == NULL) return -1;

            for(;;) {
                if (*p == '\0') {
                    *error_msg = apr_psprintf(mp, "Missing closing quote at position %d: %s",
                        (int)(p - text), text);
                    free(value);
                    return -1;
                } else
                if (*p == '\\') {
                    if ( (*(p + 1) == '\0') || ((*(p + 1) != '\'')&&(*(p + 1) != '\\')) ) {
                        *error_msg = apr_psprintf(mp, "Invalid quoted pair at position %d: %s",
                            (int)(p - text), text);
                        free(value);
                        return -1;
                    }
                    p++;
                    *(d++) = *(p++);
                } else
                if (*p == '\'') {
                    *d = '\0';
                    p++;
                    break;
                }
                else {
                    *(d++) = *(p++);
                }
            }

            d = value;
            value = apr_pstrdup(mp, d);
            free(d);
        } else { /* non-quoted value */
            value = p;
            while((*p != '\0')&&(*p != ',')&&(*p != '|')&&(!isspace(*p))) p++;
            value = apr_pstrmemdup(mp, value, p - value);
        }

        /* add to table */
        apr_table_addn(vartable, name, value);
        count++;

        /* move to the first character of the next name-value pair */
        while(isspace(*p)||(*p == ',')||(*p == '|')) p++;
    }

    return count;
}


/* -- Actionset functions -------------------------------------------------- */

/**
 * Creates an actionset instance and (as an option) populates it by
 * parsing the given string which contains a list of actions.
 */
msre_actionset *msre_actionset_create(msre_engine *engine, const char *text,
    char **error_msg)
{
    msre_actionset *actionset = (msre_actionset *)apr_pcalloc(engine->mp,
        sizeof(msre_actionset));
    if (actionset == NULL) return NULL;

    actionset->actions = apr_table_make(engine->mp, 25);
    if (actionset->actions == NULL) return NULL;

    /* Metadata */
    actionset->id = NOT_SET_P;
    actionset->rev = NOT_SET_P;
    actionset->msg = NOT_SET_P;
    actionset->logdata = NOT_SET_P;
    actionset->phase = NOT_SET;
    actionset->severity = -1;
    actionset->rule = NOT_SET_P;

    /* Flow */
    actionset->is_chained = NOT_SET;
    actionset->skip_count = NOT_SET;
    actionset->skip_after = NOT_SET_P;

    /* Disruptive */
    actionset->parent_intercept_action_rec = NOT_SET_P;
    actionset->intercept_action_rec = NOT_SET_P;
    actionset->parent_intercept_action = NOT_SET;
    actionset->intercept_action = NOT_SET;
    actionset->intercept_uri = NOT_SET_P;
    actionset->intercept_status = NOT_SET;
    actionset->intercept_pause = NOT_SET;

    /* Other */
    actionset->auditlog = NOT_SET;
    actionset->log = NOT_SET;

    /* Parse the list of actions, if it's present */
    if (text != NULL) {
        if (msre_parse_actions(engine, actionset, text, error_msg) < 0) {
            return NULL;
        }
    }

    return actionset;
}

/**
 * Create a (shallow) copy of the supplied actionset.
 */
static msre_actionset *msre_actionset_copy(apr_pool_t *mp, msre_actionset *orig) {
    msre_actionset *copy = NULL;

    if (orig == NULL) return NULL;
    copy = (msre_actionset *)apr_pmemdup(mp, orig, sizeof(msre_actionset));
    if (copy == NULL) return NULL;
    copy->actions = apr_table_copy(mp, orig->actions);

    return copy;
}

/**
 * Merges two actionsets into one.
 */
msre_actionset *msre_actionset_merge(msre_engine *engine, msre_actionset *parent,
    msre_actionset *child, int inherit_by_default)
{
    msre_actionset *merged = NULL;
    const apr_array_header_t *tarr;
    const apr_table_entry_t *telts;
    int i;

    if (inherit_by_default == 0) {
        /* There is nothing to merge in this case. */
        return msre_actionset_copy(engine->mp, child);
    }

    /* Start with a copy of the parent configuration. */
    merged = msre_actionset_copy(engine->mp, parent);
    if (merged == NULL) return NULL;

    if (child == NULL) {
        /* The child actionset does not exist, hence
         * go with the parent one.
         */
        return merged;
    }

    /* First merge the hard-coded stuff. */

    /* Metadata */
    if (child->id != NOT_SET_P) merged->id = child->id;
    if (child->rev != NOT_SET_P) merged->rev = child->rev;
    if (child->msg != NOT_SET_P) merged->msg = child->msg;
    if (child->logdata != NOT_SET_P) merged->logdata = child->logdata;
    if (child->severity != NOT_SET) merged->severity = child->severity;
    if (child->phase != NOT_SET) merged->phase = child->phase;
    if (child->rule != NOT_SET_P) merged->rule = child->rule;

    /* Flow */
    merged->is_chained = child->is_chained;
    if (child->skip_count != NOT_SET) merged->skip_count = child->skip_count;
    if (child->skip_after != NOT_SET_P) merged->skip_after = child->skip_after;

    /* Disruptive */
    if (child->intercept_action != NOT_SET) {
        merged->intercept_action_rec = child->intercept_action_rec;
        merged->intercept_action = child->intercept_action;
        merged->intercept_uri = child->intercept_uri;
    }

    if (child->intercept_status != NOT_SET) merged->intercept_status = child->intercept_status;
    if (child->intercept_pause != NOT_SET) merged->intercept_pause = child->intercept_pause;

    /* Other */
    if (child->auditlog != NOT_SET) merged->auditlog = child->auditlog;
    if (child->log != NOT_SET) merged->log = child->log;


    /* Now merge the actions. */

    tarr = apr_table_elts(child->actions);
    telts = (const apr_table_entry_t*)tarr->elts;
    for (i = 0; i < tarr->nelts; i++) {
        msre_actionset_action_add(merged, (msre_action *)telts[i].val);
    }

    return merged;
}

/**
 * Creates an actionset that contains a default list of actions.
 */
msre_actionset *msre_actionset_create_default(msre_engine *engine) {
    char  *my_error_msg = NULL;
    return msre_actionset_create(engine,
        "phase:2,log,pass",
        &my_error_msg);
}

/**
 * Sets the default values for the hard-coded actionset configuration.
 */
void msre_actionset_set_defaults(msre_actionset *actionset) {
    /* Metadata */
    if (actionset->id == NOT_SET_P) actionset->id = NULL;
    if (actionset->rev == NOT_SET_P) actionset->rev = NULL;
    if (actionset->msg == NOT_SET_P) actionset->msg = NULL;
    if (actionset->logdata == NOT_SET_P) actionset->logdata = NULL;
    if (actionset->phase == NOT_SET) actionset->phase = 2;
    if (actionset->severity == -1); /* leave at -1 */
    if (actionset->rule == NOT_SET_P) actionset->rule = NULL;

    /* Flow */
    if (actionset->is_chained == NOT_SET) actionset->is_chained = 0;
    if (actionset->skip_count == NOT_SET) actionset->skip_count = 0;
    if (actionset->skip_after == NOT_SET_P) actionset->skip_after = NULL;

    /* Disruptive */
    if (actionset->parent_intercept_action_rec == NOT_SET_P) actionset->parent_intercept_action_rec = NULL;
    if (actionset->intercept_action_rec == NOT_SET_P) actionset->intercept_action_rec = NULL;
    if (actionset->parent_intercept_action == NOT_SET) actionset->parent_intercept_action = ACTION_NONE;
    if (actionset->intercept_action == NOT_SET) actionset->intercept_action = ACTION_NONE;
    if (actionset->intercept_uri == NOT_SET_P) actionset->intercept_uri = NULL;
    if (actionset->intercept_status == NOT_SET) actionset->intercept_status = 403;
    if (actionset->intercept_pause == NOT_SET) actionset->intercept_pause = 0;

    /* Other */
    if (actionset->auditlog == NOT_SET) actionset->auditlog = 0;
    if (actionset->log == NOT_SET) actionset->log = 1;
}

/* -- Engine functions ----------------------------------------------------- */

/**
 * Creates a new engine instance.
 */
msre_engine *msre_engine_create(apr_pool_t *parent_pool) {
    msre_engine *engine;
    apr_pool_t *mp;

    /* Create new memory pool */
    if (apr_pool_create(&mp, parent_pool) != APR_SUCCESS) return NULL;

    /* Init fields */
    engine = apr_pcalloc(mp, sizeof(msre_engine));
    if (engine == NULL) return NULL;
    engine->mp = mp;
    engine->tfns = apr_table_make(mp, 25);
    if (engine->tfns == NULL) return NULL;
    engine->operators = apr_table_make(mp, 25);
    if (engine->operators == NULL) return NULL;
    engine->variables = apr_table_make(mp, 25);
    if (engine->variables == NULL) return NULL;
    engine->actions = apr_table_make(mp, 25);
    if (engine->actions == NULL) return NULL;

    return engine;
}

/**
 * Destroys an engine instance, releasing the consumed memory.
 */
void msre_engine_destroy(msre_engine *engine) {
    /* Destroyed automatically by the parent pool.
     * apr_pool_destroy(engine->mp);
     */
}


/* -- Recipe functions ----------------------------------------------------- */

#define NEXT_CHAIN  1
#define NEXT_RULE   2
#define SKIP_RULES  3



/**
 * Default implementation of the ruleset phase processing; it processes
 * the rules in the ruleset attached to the currently active
 * transaction phase.
 */
#if defined(PERFORMANCE_MEASUREMENT)
apr_status_t msre_ruleset_process_phase(msre_ruleset *ruleset, modsec_rec *msr) {
    apr_array_header_t *arr = NULL;
    msre_rule **rules = NULL;
    apr_status_t rc;
    apr_time_t time1;
    int i;

    switch (msr->phase) {
        case PHASE_REQUEST_HEADERS :
            arr = ruleset->phase_request_headers;
            break;
        case PHASE_REQUEST_BODY :
            arr = ruleset->phase_request_body;
            break;
        case PHASE_RESPONSE_HEADERS :
            arr = ruleset->phase_response_headers;
            break;
        case PHASE_RESPONSE_BODY :
            arr = ruleset->phase_response_body;
            break;
        case PHASE_LOGGING :
            arr = ruleset->phase_logging;
            break;
        default :
            msr_log(msr, 1, "Internal Error: Invalid phase %d", msr->phase);
            return -1;
    }

    rules = (msre_rule **)arr->elts;
    for (i = 0; i < arr->nelts; i++) {
        msre_rule *rule = rules[i];
        rule->execution_time = 0;
    }

    time1 = apr_time_now();

    for (i = 0; i < 10000; i++) {
        rc = msre_ruleset_process_phase_(ruleset, msr);
    }

    msr_log(msr, 1, "Phase %d: %" APR_TIME_T_FMT " usec", msr->phase, ((apr_time_now() - time1) / 10000));

    rules = (msre_rule **)arr->elts;
    for (i = 0; i < arr->nelts; i++) {
        msre_rule *rule = rules[i];
        msr_log(msr, 1, "Rule %pp [id \"%s\"][file \"%s\"][line \"%d\"]: %u usec", rule,
            ((rule->actionset != NULL)&&(rule->actionset->id != NULL)) ? rule->actionset->id : "-",
            rule->filename != NULL ? rule->filename : "-",
            rule->line_num,
            (rule->execution_time / 10000));
    }

    return rc;
}

static apr_status_t msre_ruleset_process_phase_(msre_ruleset *ruleset, modsec_rec *msr) {
#else
apr_status_t msre_ruleset_process_phase(msre_ruleset *ruleset, modsec_rec *msr) {
#endif
    apr_array_header_t *arr = NULL;
    msre_rule **rules;
    apr_status_t rc;
    const char *skip_after = NULL;
    int i, mode, skip;

    /* First determine which set of rules we need to use. */
    switch (msr->phase) {
        case PHASE_REQUEST_HEADERS :
            arr = ruleset->phase_request_headers;
            break;
        case PHASE_REQUEST_BODY :
            arr = ruleset->phase_request_body;
            break;
        case PHASE_RESPONSE_HEADERS :
            arr = ruleset->phase_response_headers;
            break;
        case PHASE_RESPONSE_BODY :
            arr = ruleset->phase_response_body;
            break;
        case PHASE_LOGGING :
            arr = ruleset->phase_logging;
            break;
        default :
            msr_log(msr, 1, "Internal Error: Invalid phase %d", msr->phase);
            return -1;
    }

    if (msr->txcfg->debuglog_level >= 9) {
        msr_log(msr, 9, "This phase consists of %d rule(s).", arr->nelts);
    }

    /* Loop through the rules in the selected set. */
    skip = 0;
    mode = NEXT_RULE;
    rules = (msre_rule **)arr->elts;
    for (i = 0; i < arr->nelts; i++) {
        msre_rule *rule = rules[i];
        #if defined(PERFORMANCE_MEASUREMENT)
        apr_time_t time1 = 0;
        #endif

        /* Reset the rule interception flag */
        msr->rule_was_intercepted = 0;

        /* SKIP_RULES is used to skip all rules until we hit a placeholder
         * with the specified rule ID and then resume execution after that.
         */
        if (mode == SKIP_RULES) {
            /* Go to the next rule if we have not yet hit the skip_after ID */
            if ((rule->placeholder == RULE_PH_NONE) || (rule->actionset->id == NULL) || (strcmp(skip_after, rule->actionset->id) != 0)) {
                if (msr->txcfg->debuglog_level >= 9) {
                    if (rule->chain_starter != NULL) {
                        msr_log(msr, 9, "Skipping chain rule %pp id=\"%s\" until after id=\"%s\"", rule, (rule->chain_starter->actionset->id ? rule->chain_starter->actionset->id : "(none)"), skip_after);

                    }
                    else {
                        msr_log(msr, 9, "Skipping rule %pp id=\"%s\" until after id=\"%s\"", rule, (rule->actionset->id ? rule->actionset->id : "(none)"), skip_after);

                    }
                }
                continue;
            }
            if (msr->txcfg->debuglog_level >= 9) {
                msr_log(msr, 9, "Found rule %pp id=\"%s\".", rule, skip_after);
            }

            /* Go to the rule *after* this one to continue execution. */
            if (msr->txcfg->debuglog_level >= 4) {
                msr_log(msr, 4, "Continuing execution after rule id=\"%s\".", skip_after);
            }

            skip_after = NULL;
            mode = NEXT_RULE;
            continue;
        }

        /* Skip any rule marked as a placeholder */
        if (rule->placeholder != RULE_PH_NONE) {
            continue;
        }

        /* NEXT_CHAIN is used when one of the rules in a chain
         * fails to match and then we need to skip the remaining
         * rules in that chain in order to get to the next
         * rule that can execute.
         */
        if (mode == NEXT_CHAIN) {
            if (rule->actionset->is_chained == 0) {
                mode = NEXT_RULE;
            }

            /* Go to the next rule. */
            continue;
        }

        /* If we are here that means the mode is NEXT_RULE, which
         * then means we have done processing any chains. However,
         * if the "skip" parameter is set we need to skip over.
         */
        if ((mode == NEXT_RULE)&&(skip > 0)) {
            /* Decrement the skip counter by one. */
            skip--;

            /* If the current rule is part of a chain then
             * we need to skip over the entire chain. Thus
             * we change the mode to NEXT_CHAIN. The skip
             * counter will not decrement as we are moving
             * over the rules belonging to the chain.
             */
            if (rule->actionset->is_chained) {
                mode = NEXT_CHAIN;
            }

            /* Go to the next rule. */
            continue;
        }

        /* Check if this rule was removed at runtime */
        if ((rule->actionset->id !=NULL) && (! apr_is_empty_array(msr->removed_rules))) {
                int j;
                int do_process = 1;
                const char *range;

                for(j = 0; j < msr->removed_rules->nelts; j++) {
                    range = ((const char**)msr->removed_rules->elts)[j];

                    if (msr->txcfg->debuglog_level >= 9) {
                        msr_log(msr, 9, "Checking removal of rule id=\"%s\" against: %s", rule->actionset->id, range);
                    }

                    if (rule_id_in_range(atoi(rule->actionset->id), range)) {
                        do_process = 0;
                        break;
                    }
                }

                /* Go to the next rule if this one has been removed. */
                if (do_process == 0) {
                    if (msr->txcfg->debuglog_level >= 5) {
                        msr_log(msr, 5, "Not processing %srule id=\"%s\": "
                                        "removed by ctl action",
                                        rule->actionset->is_chained ? "chained " : "",
                                        rule->actionset->id);
                    }

                    /* Skip the whole chain, if this is a chained rule */
                    if (rule->actionset->is_chained) {
                        mode = NEXT_CHAIN;
                    }

                    continue;
                }
        }

        if (msr->txcfg->debuglog_level >= 4) {
            apr_pool_t *p = msr->mp;
            const char *fn = NULL;
            const char *id = NULL;
            const char *rev = NULL;

            if (rule->filename != NULL) {
                fn = apr_psprintf(p, " [file \"%s\"] [line \"%d\"]", rule->filename, rule->line_num);
            }

            if (rule->actionset != NULL && rule->actionset->id != NULL) {
                id = apr_psprintf(p, " [id \"%s\"]", rule->actionset->id);
            }

            if (rule->actionset != NULL && rule->actionset->rev != NULL) {
                rev = apr_psprintf(p, " [rev \"%s\"]", rule->actionset->rev);
            }

            msr_log(msr, 4, "Recipe: Invoking rule %pp;%s%s%s.",
                    rule, (fn ? fn : ""), (id ? id : ""), (rev ? rev : ""));
            msr_log(msr, 5, "Rule %pp: %s", rule, rule->unparsed);
        }

        #if defined(PERFORMANCE_MEASUREMENT)
        time1 = apr_time_now();
        #endif

        rc = msre_rule_process(rule, msr);

        #if defined(PERFORMANCE_MEASUREMENT)
        rule->execution_time += (apr_time_now() - time1);
        #endif

        if (msr->txcfg->debuglog_level >= 4) {
            msr_log(msr, 4, "Rule returned %d.", rc);
        }

        if (rc == RULE_NO_MATCH) {
            if (rule->actionset->is_chained) {
                /* If the current rule is part of a chain then
                 * we need to skip over all the rules in the chain.
                 */
                mode = NEXT_CHAIN;
                if (msr->txcfg->debuglog_level >= 9) {
                    msr_log(msr, 9, "No match, chained -> mode NEXT_CHAIN.");
                }
            } else {
                /* This rule is not part of a chain so we simply
                 * move to the next rule.
                 */
                mode = NEXT_RULE;
                if (msr->txcfg->debuglog_level >= 9) {
                    msr_log(msr, 9, "No match, not chained -> mode NEXT_RULE.");
                }
            }
        }
        else
        if (rc == RULE_MATCH) {
            if (msr->rule_was_intercepted) {
                /* If the transaction was intercepted by this rule we will
                 * go back. Do note that we are relying on the
                 * rule to know if it is a part of a chain and
                 * not intercept if it is.
                 */
                if (msr->txcfg->debuglog_level >= 9) {
                    msr_log(msr, 9, "Match, intercepted -> returning.");
                }
                return 1;
            }

            if (rule->actionset->skip_after != NULL) {
                skip_after = rule->actionset->skip_after;
                mode = SKIP_RULES;

                if (msr->txcfg->debuglog_level >= 9) {
                    msr_log(msr, 9, "Skipping after rule %pp id=\"%s\" -> mode SKIP_RULES.", rule, skip_after);
                }

                continue;
            }

            /* We had a match but the transaction was not
             * intercepted. In that case we proceed with the
             * next rule...
             */
            mode = NEXT_RULE;
            if (msr->txcfg->debuglog_level >= 9) {
                msr_log(msr, 9, "Match -> mode NEXT_RULE.");
            }

            /* ...unless we need to skip, in which case we
             * determine how many rules/chains we need to
             * skip and configure the counter accordingly.
             */
            if (rule->actionset->is_chained == 0) {
                if (rule->chain_starter != NULL) {
                    if (rule->chain_starter->actionset->skip_count > 0) {
                        skip = rule->chain_starter->actionset->skip_count;
                        if (msr->txcfg->debuglog_level >= 4) {
                            msr_log(msr, 4, "Skipping %d rules/chains (from a chain).", skip);
                        }
                    }
                }
                else if (rule->actionset->skip_count > 0) {
                    skip = rule->actionset->skip_count;
                    if (msr->txcfg->debuglog_level >= 4) {
                        msr_log(msr, 4, "Skipping %d rules/chains.", skip);
                    }
                }
            }
        }
        else if (rc < 0) {
            msr_log(msr, 1, "Rule processing failed.");
            return -1;
        }
        else {
            msr_log(msr, 1, "Rule processing failed with unknown return code: %d.", rc);
            return -1;
        }
    }

    /* ENH warn if chained rules are missing. */

    return 0;
}

/**
 * Creates a ruleset that will be handled by the default
 * implementation.
 */
msre_ruleset *msre_ruleset_create(msre_engine *engine, apr_pool_t *mp) {
    msre_ruleset *ruleset;

    ruleset = apr_pcalloc(mp, sizeof(msre_ruleset));
    if (ruleset == NULL) return NULL;
    ruleset->mp = mp;
    ruleset->engine = engine;

    ruleset->phase_request_headers = apr_array_make(ruleset->mp, 25, sizeof(const msre_rule *));
    ruleset->phase_request_body = apr_array_make(ruleset->mp, 25, sizeof(const msre_rule *));
    ruleset->phase_response_headers = apr_array_make(ruleset->mp, 25, sizeof(const msre_rule *));
    ruleset->phase_response_body = apr_array_make(ruleset->mp, 25, sizeof(const msre_rule *));
    ruleset->phase_logging = apr_array_make(ruleset->mp, 25, sizeof(const msre_rule *));

    return ruleset;
}

/**
 * Adds one rule to the given phase of the ruleset.
 */
int msre_ruleset_rule_add(msre_ruleset *ruleset, msre_rule *rule, int phase) {
    apr_array_header_t *arr = NULL;

    switch (phase) {
        case PHASE_REQUEST_HEADERS :
            arr = ruleset->phase_request_headers;
            break;
        case PHASE_REQUEST_BODY :
            arr = ruleset->phase_request_body;
            break;
        case PHASE_RESPONSE_HEADERS :
            arr = ruleset->phase_response_headers;
            break;
        case PHASE_RESPONSE_BODY :
            arr = ruleset->phase_response_body;
            break;
        case PHASE_LOGGING :
            arr = ruleset->phase_logging;
            break;
        default :
            return -1;
    }

    /* ENH verify the rule's use of targets is consistent with
     * the phase it selected to run at.
     */

    msre_actionset_set_defaults(rule->actionset);
    rule->actionset->rule = rule;

    *(const msre_rule **)apr_array_push(arr) = rule;

    return 1;
}

static msre_rule * msre_ruleset_fetch_phase_rule(const msre_ruleset *ruleset, const char *id,
    const apr_array_header_t *phase_arr)
{
    msre_rule **rules = (msre_rule **)phase_arr->elts;
    int i;

    for (i = 0; i < phase_arr->nelts; i++) {
        msre_rule *rule = (msre_rule *)rules[i];

        if (  (rule->actionset != NULL)
           && !rule->actionset->is_chained
           && (rule->actionset->id != NULL)
           && (strcmp(rule->actionset->id, id) == 0))
        {
            /* Return rule that matched unless it is a placeholder */
            return (rule->placeholder == RULE_PH_NONE) ? rule : NULL;
        }
    }

    return NULL;
}

/**
 * Fetches rule from the ruleset all rules that match the given exception.
 */
msre_rule * msre_ruleset_fetch_rule(msre_ruleset *ruleset, const char *id) {
    msre_rule *rule = NULL;

    if (ruleset == NULL) return NULL;

    rule = msre_ruleset_fetch_phase_rule(ruleset, id, ruleset->phase_request_headers);
    if (rule != NULL) return rule;

    rule = msre_ruleset_fetch_phase_rule(ruleset, id, ruleset->phase_request_body);
    if (rule != NULL) return rule;

    rule = msre_ruleset_fetch_phase_rule(ruleset, id, ruleset->phase_response_headers);
    if (rule != NULL) return rule;

    rule = msre_ruleset_fetch_phase_rule(ruleset, id, ruleset->phase_response_body);
    if (rule != NULL) return rule;

    rule = msre_ruleset_fetch_phase_rule(ruleset, id, ruleset->phase_logging);

    return rule;
}

static int msre_ruleset_phase_rule_remove_with_exception(msre_ruleset *ruleset, rule_exception *re,
    apr_array_header_t *phase_arr)
{
    msre_rule **rules;
    int i, j, mode, removed_count;

    j = 0;
    mode = 0;
    removed_count = 0;
    rules = (msre_rule **)phase_arr->elts;
    for (i = 0; i < phase_arr->nelts; i++) {
        msre_rule *rule = (msre_rule *)rules[i];

        if (mode == 0) { /* Looking for next rule. */
            int remove_rule = 0;

            /* Only remove non-placeholder rules */
            if (rule->placeholder == RULE_PH_NONE) {
                switch(re->type) {
                    case RULE_EXCEPTION_REMOVE_ID :
                        if ((rule->actionset != NULL)&&(rule->actionset->id != NULL)) {
                            int ruleid = atoi(rule->actionset->id);

                            if (rule_id_in_range(ruleid, re->param)) {
                                remove_rule = 1;
                            }
                        }

                        break;

                    case RULE_EXCEPTION_REMOVE_MSG :
                        if ((rule->actionset != NULL)&&(rule->actionset->msg != NULL)) {
                            char *my_error_msg = NULL;

                            int rc = msc_regexec(re->param_data,
                                rule->actionset->msg, strlen(rule->actionset->msg),
                                &my_error_msg);
                            if (rc >= 0) {
                                remove_rule = 1;
                            }
                        }

                        break;
                }
            }

            if (remove_rule) {
                /* Do not increment j. */
                removed_count++;
                if (rule->actionset->is_chained) mode = 2; /* Remove rules in this chain. */
            } else {
                if (rule->actionset->is_chained) mode = 1; /* Keep rules in this chain. */
                rules[j++] = rules[i];
            }
        } else { /* Handling rule that is part of a chain. */
            if (mode == 2) { /* We want to remove the rule. */
                /* Do not increment j. */
                removed_count++;
            } else {
                rules[j++] = rules[i];
            }

            if ((rule->actionset == NULL)||(rule->actionset->is_chained == 0)) mode = 0;
        }
    }

    /* Update the number of rules in the array. */
    phase_arr->nelts -= removed_count;

    return 0;
}

/**
 * Removes from the ruleset all rules that match the given exception.
 */
int msre_ruleset_rule_remove_with_exception(msre_ruleset *ruleset, rule_exception *re) {
    int count = 0;

    if (ruleset == NULL) return 0;

    count += msre_ruleset_phase_rule_remove_with_exception(ruleset, re, ruleset->phase_request_headers);
    count += msre_ruleset_phase_rule_remove_with_exception(ruleset, re, ruleset->phase_request_body);
    count += msre_ruleset_phase_rule_remove_with_exception(ruleset, re, ruleset->phase_response_headers);
    count += msre_ruleset_phase_rule_remove_with_exception(ruleset, re, ruleset->phase_response_body);
    count += msre_ruleset_phase_rule_remove_with_exception(ruleset, re, ruleset->phase_logging);

    return count;
}


/* -- Rule functions ------------------------------------------------------- */

/**
 * Returns the name of the supplied severity level.
 */
static const char *msre_format_severity(int severity) {
    if ((severity >= 0)&&(severity <= 7)) {
        return severities[severity];
    }
    else {
        return "(invalid value)";
    }
}

/**
 * Creates a string containing the metadata of the supplied rule.
 */
char *msre_format_metadata(modsec_rec *msr, msre_actionset *actionset) {
    const apr_array_header_t *tarr;
    const apr_table_entry_t *telts;
    char *id = "";
    char *rev = "";
    char *msg = "";
    char *logdata = "";
    char *severity = "";
    char *tags = "";
    char *fn = "";
    int k;

    if (actionset == NULL) return "";

    if ((actionset->rule != NULL) && (actionset->rule->filename != NULL)) {
        fn = apr_psprintf(msr->mp, " [file \"%s\"] [line \"%d\"]",
                          actionset->rule->filename, actionset->rule->line_num);
    }
    if (actionset->id != NULL) {
        id = apr_psprintf(msr->mp, " [id \"%s\"]",
                          log_escape(msr->mp, actionset->id));
    }
    if (actionset->rev != NULL) {
        rev = apr_psprintf(msr->mp, " [rev \"%s\"]",
                           log_escape(msr->mp, actionset->rev));
    }
    if (actionset->msg != NULL) {
        /* Expand variables in the message string. */
        msc_string *var = (msc_string *)apr_pcalloc(msr->mp, sizeof(msc_string));
        var->value = (char *)actionset->msg;
        var->value_len = strlen(actionset->msg);
        expand_macros(msr, var, NULL, msr->mp);

        msg = apr_psprintf(msr->mp, " [msg \"%s\"]",
                           log_escape_ex(msr->mp, var->value, var->value_len));
<<<<<<< HEAD
=======
    }
    if (actionset->logdata != NULL) {
        /* Expand variables in the message string. */
        msc_string *var = (msc_string *)apr_pcalloc(msr->mp, sizeof(msc_string));
        var->value = (char *)actionset->logdata;
        var->value_len = strlen(actionset->logdata);
        expand_macros(msr, var, NULL, msr->mp);

        logdata = apr_psprintf(msr->mp, " [data \"%s\"]",
                           log_escape_hex(msr->mp, (unsigned char *)var->value, var->value_len));

        /* If it is > 512 bytes, then truncate at 512 with ellipsis.
         * NOTE: 512 actual data + 9 bytes of label = 521
         */
        if (strlen(logdata) > 521) {
            logdata[517] = '.';
            logdata[518] = '.';
            logdata[519] = '.';
            logdata[520] = '"';
            logdata[521] = ']';
            logdata[522] = '\0';
        }
>>>>>>> d797619f
    }
    if ((actionset->severity >= 0)&&(actionset->severity <= 7)) {
        severity = apr_psprintf(msr->mp, " [severity \"%s\"]",
                                msre_format_severity(actionset->severity));
    }

    /* Extract rule tags from the action list. */
    tarr = apr_table_elts(actionset->actions);
    telts = (const apr_table_entry_t*)tarr->elts;

    for (k = 0; k < tarr->nelts; k++) {
        msre_action *action = (msre_action *)telts[k].val;
        if (strcmp(telts[k].key, "tag") == 0) {
            tags = apr_psprintf(msr->mp, "%s [tag \"%s\"]", tags,
                log_escape(msr->mp, action->param));
        }
    }
<<<<<<< HEAD
    
    return apr_pstrcat(msr->mp, fn, id, rev, msg, severity, tags, NULL);
=======

    return apr_pstrcat(msr->mp, fn, id, rev, msg, logdata, severity, tags, NULL);
}

char * msre_rule_generate_unparsed(apr_pool_t *pool,  const msre_rule *rule, const char *targets,
    const char *args, const char *actions)
{
    char *unparsed = NULL;
    const char *r_targets = targets;
    const char *r_args = args;
    const char *r_actions = actions;

    if (r_targets == NULL) {
        r_targets = rule->p1;
    }
    if (r_args == NULL) {
        r_args = apr_pstrcat(pool, (rule->op_negated ? "!" : ""), "@", rule->op_name, " ", rule->op_param, NULL);
    }
    if (r_actions == NULL) {
        r_actions = msre_actionset_generate_action_string(pool, rule->actionset);
    }

    switch (rule->type) {
    case RULE_TYPE_NORMAL:
        if (r_actions == NULL) {
            unparsed = apr_psprintf(pool, "SecRule \"%s\" \"%s\"",
                           log_escape(pool, r_targets), log_escape(pool, r_args));
        }
        else {
            unparsed = apr_psprintf(pool, "SecRule \"%s\" \"%s\" \"%s\"",
                           log_escape(pool, r_targets), log_escape(pool, r_args),
                           log_escape(pool, r_actions));
        }
        break;
    case RULE_TYPE_ACTION:
        unparsed = apr_psprintf(pool, "SecAction \"%s\"",
                       log_escape(pool, r_actions));
        break;
    case RULE_TYPE_MARKER:
        unparsed = apr_psprintf(pool, "SecMarker \"%s\"", rule->actionset->id);
        break;
    #if defined(WITH_LUA)
    case RULE_TYPE_LUA:
        /* SecRuleScript */
        if (r_actions == NULL) {
            unparsed = apr_psprintf(pool, "SecRuleScript \"%s\"", r_args);
        }
        else {
            unparsed = apr_psprintf(pool, "SecRuleScript \"%s\" \"%s\"",
                           r_args, log_escape(pool, r_actions));
        }
        break;
    #endif
    }

    return unparsed;
>>>>>>> d797619f
}

/**
 * Assembles a new rule using the strings that contain a list
 * of targets (variables), arguments, and actions.
 */
msre_rule *msre_rule_create(msre_ruleset *ruleset, int type,
    const char *fn, int line, const char *targets,
    const char *args, const char *actions, char **error_msg)
{
    msre_rule *rule;
    char *my_error_msg;
    const char *argsp;
    int rc;

    if (error_msg == NULL) return NULL;
    *error_msg = NULL;

    rule = (msre_rule *)apr_pcalloc(ruleset->mp, sizeof(msre_rule));
    if (rule == NULL) return NULL;

    rule->type = type;
    rule->ruleset = ruleset;
    rule->targets = apr_array_make(ruleset->mp, 10, sizeof(const msre_var *));
    rule->p1 = apr_pstrdup(ruleset->mp, targets);
    rule->filename = apr_pstrdup(ruleset->mp, fn);
    rule->line_num = line;

    /* Parse targets */
    rc = msre_parse_targets(ruleset, targets, rule->targets, &my_error_msg);
    if (rc < 0) {
        *error_msg = apr_psprintf(ruleset->mp, "Error creating rule: %s", my_error_msg);
        return NULL;
    }

    /* Parse args */
    argsp = args;

    /* Is negation used? */
    if (*argsp == '!') {
        rule->op_negated = 1;
        argsp++;
        while((isspace(*argsp))&&(*argsp != '\0')) argsp++;
    }

    /* Is the operator explicitly selected? */
    if (*argsp != '@') {
        /* Go with a regular expression. */
        rule->op_name = "rx";
        rule->op_param = argsp;
    } else  {
        /* Explicitly selected operator. */
        char *p = (char *)(argsp + 1);
        while((!isspace(*p))&&(*p != '\0')) p++;
        rule->op_name = apr_pstrmemdup(ruleset->mp, argsp + 1, p - (argsp + 1));
        while(isspace(*p)) p++; /* skip over the whitespace at the end*/
        rule->op_param = p; /* IMP1 So we always have a parameter even when it's empty? */
    }

    /* Find the operator. */
    rule->op_metadata = msre_engine_op_resolve(ruleset->engine, rule->op_name);
    if (rule->op_metadata == NULL) {
        *error_msg = apr_psprintf(ruleset->mp,
            "Error creating rule: Failed to resolve operator: %s", rule->op_name);
        return NULL;
    }

    /* Initialise & validate parameter */
    if (rule->op_metadata->param_init != NULL) {
        if (rule->op_metadata->param_init(rule, &my_error_msg) <= 0) {
            *error_msg = apr_psprintf(ruleset->mp, "Error creating rule: %s", my_error_msg);
            return NULL;
        }
    }

    /* Parse actions */
    if (actions != NULL) {
        /* Create per-rule actionset */
        rule->actionset = msre_actionset_create(ruleset->engine, actions, &my_error_msg);
        if (rule->actionset == NULL) {
            *error_msg = apr_psprintf(ruleset->mp, "Error parsing actions: %s", my_error_msg);
            return NULL;
        }
    }

    /* Add the unparsed rule */
    rule->unparsed = msre_rule_generate_unparsed(ruleset->mp, rule, targets, args, NULL);

    return rule;
}

#if defined(WITH_LUA)
/**
 *
 */
msre_rule *msre_rule_lua_create(msre_ruleset *ruleset,
    const char *fn, int line, const char *script_filename,
    const char *actions, char **error_msg)
{
    msre_rule *rule;
    char *my_error_msg;

    if (error_msg == NULL) return NULL;
    *error_msg = NULL;

    rule = (msre_rule *)apr_pcalloc(ruleset->mp, sizeof(msre_rule));
    if (rule == NULL) return NULL;

    rule->type = RULE_TYPE_LUA;
    rule->ruleset = ruleset;
    rule->filename = apr_pstrdup(ruleset->mp, fn);
    rule->line_num = line;

    /* Compile script. */
    *error_msg = lua_compile(&rule->script, script_filename, ruleset->mp);
    if (*error_msg != NULL) {
        return NULL;
    }

    /* Parse actions */
    if (actions != NULL) {
        /* Create per-rule actionset */
        rule->actionset = msre_actionset_create(ruleset->engine, actions, &my_error_msg);
        if (rule->actionset == NULL) {
            *error_msg = apr_psprintf(ruleset->mp, "Error parsing actions: %s", my_error_msg);
            return NULL;
        }
    }

    /* Add the unparsed rule */
    rule->unparsed = msre_rule_generate_unparsed(ruleset->mp, rule, NULL, script_filename, NULL);

    return rule;
}
#endif

/**
 * Perform non-disruptive actions associated with the provided actionset.
 */
static void msre_perform_nondisruptive_actions(modsec_rec *msr, msre_rule *rule,
    msre_actionset *actionset, apr_pool_t *mptmp)
{
    const apr_array_header_t *tarr;
    const apr_table_entry_t *telts;
    int i;

    tarr = apr_table_elts(actionset->actions);
    telts = (const apr_table_entry_t*)tarr->elts;
    for (i = 0; i < tarr->nelts; i++) {
        msre_action *action = (msre_action *)telts[i].val;
        if (action->metadata->type == ACTION_NON_DISRUPTIVE) {
            if (action->metadata->execute != NULL) {
                action->metadata->execute(msr, mptmp, rule, action);
            }
        }
    }
}

/**
 * Perform the disruptive actions associated with the given actionset.
 */
static void msre_perform_disruptive_actions(modsec_rec *msr, msre_rule *rule,
    msre_actionset *actionset, apr_pool_t *mptmp, const char *message)
{
    const apr_array_header_t *tarr;
    const apr_table_entry_t *telts;
    int i;

    /* Execute the disruptive actions. Do note that this does
     * not mean the request will be interrupted straight away. All
     * disruptive actions need to do here is update the information
     * that will be used to act later.
     */
    tarr = apr_table_elts(actionset->actions);
    telts = (const apr_table_entry_t*)tarr->elts;
    for (i = 0; i < tarr->nelts; i++) {
        msre_action *action = (msre_action *)telts[i].val;
        if (action->metadata->type == ACTION_DISRUPTIVE) {
            if (action->metadata->execute != NULL) {
                action->metadata->execute(msr, mptmp, rule, action);
            }
        }
    }

    /* If "noauditlog" used do not mark the transaction relevant. */
    if (actionset->auditlog != 0) {
        msr->is_relevant++;
    }

    /* We only do stuff when in ONLINE mode. In all other
     * cases we only emit warnings.
     */
    if ((msr->phase == PHASE_LOGGING)
        || (msr->txcfg->is_enabled == MODSEC_DETECTION_ONLY)
        || (msr->modsecurity->processing_mode == MODSEC_OFFLINE)
        || (actionset->intercept_action == ACTION_NONE))
    {
        /* If "no(audit)?log" was used log at a higher level. */
        msc_alert(msr, ((actionset->log == 0) || (actionset->auditlog == 0) ? 4 : 2), actionset,
            "Warning.", message);
        return;
    }

    /* Signal to the engine we need to intercept this
     * transaction, and rememer the rule that caused it.
     */
    msr->was_intercepted = 1;
    msr->rule_was_intercepted = 1;
    msr->intercept_phase = msr->phase;
    msr->intercept_actionset = actionset;
    msr->intercept_message = message;
}

/**
 * Invokes the rule operator against the given value.
 */
static int execute_operator(msre_var *var, msre_rule *rule, modsec_rec *msr,
    msre_actionset *acting_actionset, apr_pool_t *mptmp)
{
<<<<<<< HEAD
    apr_time_t time_before_regex = 0;
=======
    apr_time_t time_before_op = 0;
>>>>>>> d797619f
    char *my_error_msg = NULL;
    const char *full_varname = NULL;
    int rc;

    /* determine the full var name if not already resolved
     *
     * NOTE: this can happen if the var does not match but it is
     * being tested for non-existance as in:
     *   @REQUEST_HEADERS:Foo "@eq 0"
     *   @REQUEST_HEADERS:Foo "!@eq 1"
     */
    if ((var->param != NULL) && (var->name != NULL) && (strchr(var->name,':') == NULL)) {
        full_varname = apr_psprintf(mptmp, "%s%s:%s",
                                    (var->is_counting ? "&" : ""),
                                    var->name, var->param);
    }
    else if ((var->name != NULL) && var->is_counting && (*var->name != '&')) {
        full_varname = apr_pstrcat(mptmp, "&", var->name, NULL);
    }
    else {
        full_varname = var->name;
    }

    if (msr->txcfg->debuglog_level >= 4) {
        msr_log(msr, 4, "Executing operator \"%s%s\" with param \"%s\" against %s.",
            (rule->op_negated ? "!" : ""), rule->op_name,
            log_escape(msr->mp, rule->op_param), full_varname);
    }

    if (msr->txcfg->debuglog_level >= 9) {
        msr_log(msr, 9, "Target value: \"%s\"", log_escape_nq_ex(msr->mp, var->value,
            var->value_len));
    }
<<<<<<< HEAD
        
    if (msr->txcfg->debuglog_level >= 4) {
        time_before_regex = apr_time_now();
    }
=======

    #if !defined(PERFORMANCE_MEASUREMENT)
    if (msr->txcfg->debuglog_level >= 4)
    #endif
        time_before_op = apr_time_now();

>>>>>>> d797619f
    rc = rule->op_metadata->execute(msr, rule, var, &my_error_msg);

    #if !defined(PERFORMANCE_MEASUREMENT)
    if (msr->txcfg->debuglog_level >= 4)
    #endif
    {
        apr_time_t t1 = apr_time_now();
        #if defined(PERFORMANCE_MEASUREMENT)
        rule->op_time += (t1 - time_before_op);
        #endif
        msr_log(msr, 4, "Operator completed in %" APR_TIME_T_FMT " usec.",
            (t1 - time_before_op));
    }

    if (rc < 0) {
        msr_log(msr, 4, "Operator error: %s", my_error_msg);
        return -1;
    }

    if (((rc == 0)&&(rule->op_negated == 0))||((rc == 1)&&(rule->op_negated == 1))) {
        /* No match, do nothing. */
        return RULE_NO_MATCH;
    }
    else {
        /* Match. */
        if (rc == 0) {
            /* Operator did not match so we need to provide a message. */
            my_error_msg = apr_psprintf(msr->mp, "Match of \"%s %s\" against \"%s\" required.",
                log_escape(msr->mp, rule->op_name), log_escape(msr->mp, rule->op_param),
                log_escape(msr->mp, full_varname));
        }

        /* Save the rules that match */
        *(const msre_rule **)apr_array_push(msr->matched_rules) = rule;

        /* Save the last matched var data */
        msr->matched_var->name = apr_pstrdup(msr->mp, var->name);
        msr->matched_var->name_len = strlen(msr->matched_var->name);
        msr->matched_var->value = apr_pmemdup(msr->mp, var->value, var->value_len);
        msr->matched_var->value_len = var->value_len;

        /* Keep track of the highest severity matched so far */
        if ((acting_actionset->severity > 0) && (acting_actionset->severity < msr->highest_severity))
        {
            msr->highest_severity = acting_actionset->severity;
        }


        /* Perform non-disruptive actions. */
        msre_perform_nondisruptive_actions(msr, rule, rule->actionset, mptmp);

        /* Perform disruptive actions, but only if
         * this rule is not part of a chain.
         */
        if (rule->actionset->is_chained == 0) {
            msre_perform_disruptive_actions(msr, rule, acting_actionset, mptmp, my_error_msg);
        }

        return RULE_MATCH;
    }
}

/**
 * Executes rule against the given transaction.
 */
static apr_status_t msre_rule_process_normal(msre_rule *rule, modsec_rec *msr) {
    const apr_array_header_t *arr = NULL;
    const apr_table_entry_t *te = NULL;
    msre_actionset *acting_actionset = NULL;
    msre_var **targets = NULL;
    apr_pool_t *mptmp = msr->msc_rule_mptmp;
    apr_table_t *tartab = NULL;
    apr_table_t *vartab = NULL;
    int i, rc, match_count = 0;
    int invocations = 0;
    int multi_match = 0;

    /* Choose the correct metadata/disruptive action actionset. */
    acting_actionset = rule->actionset;
    if (rule->chain_starter != NULL) {
        acting_actionset = rule->chain_starter->actionset;
    }

    /* Configure recursive matching. */
    if (apr_table_get(rule->actionset->actions, "multiMatch") != NULL) {
        multi_match = 1;
    }

<<<<<<< HEAD
    /* Use a fresh memory sub-pool for processing each rule */
    if (msr->msc_rule_mptmp == NULL) {
        if (apr_pool_create(&msr->msc_rule_mptmp, msr->mp) != APR_SUCCESS) {
            return -1;
        }
        mptmp = msr->msc_rule_mptmp;
    }
    else {
        mptmp = msr->msc_rule_mptmp;
        apr_pool_clear(mptmp);
    }

=======
>>>>>>> d797619f
    tartab = apr_table_make(mptmp, 24);
    if (tartab == NULL) return -1;
    vartab = apr_table_make(mptmp, 24);
    if (vartab == NULL) return -1;

    /* Expand variables to create a list of targets. */

    targets = (msre_var **)rule->targets->elts;
    for (i = 0; i < rule->targets->nelts; i++) {
        int j, list_count;

        apr_table_clear(vartab);

        /* ENH Introduce a new variable hook that would allow the code
         *     behind the variable to return the size of the collection
         *     without having to generate the variables.
         */

        /* Expand individual variables first. */
        list_count = targets[i]->metadata->generate(msr, targets[i], rule, vartab, mptmp);

        if (targets[i]->is_counting) {
            /* Count how many there are and just add the score to the target list. */
            msre_var *newvar = (msre_var *)apr_pmemdup(mptmp, targets[i], sizeof(msre_var));
            newvar->value = apr_psprintf(mptmp, "%d", list_count);
            newvar->value_len = strlen(newvar->value);
            apr_table_addn(tartab, newvar->name, (void *)newvar);
        } else {
            /* And either add them or remove from the final target list. */
            arr = apr_table_elts(vartab);
            te = (apr_table_entry_t *)arr->elts;
            for(j = 0; j < arr->nelts; j++) {
                if (targets[i]->is_negated == 0) {
                    apr_table_addn(tartab, te[j].key, te[j].val);
                } else {
                    apr_table_unset(tartab, te[j].key);
                }
            }
        }
    }

    /* Log the target variable expansion */
    if (msr->txcfg->debuglog_level >= 4) {
        const char *expnames = NULL;

        arr = apr_table_elts(tartab);
        if (arr->nelts > 1) {
            te = (apr_table_entry_t *)arr->elts;
            expnames = apr_pstrdup(mptmp, ((msre_var *)te[0].val)->name);
            for(i = 1; i < arr->nelts; i++) {
                expnames = apr_psprintf(mptmp, "%s|%s", expnames, ((msre_var *)te[i].val)->name);
            }
            if (strcmp(rule->p1, expnames) != 0) {
                msr_log(msr, 4, "Expanded \"%s\" to \"%s\".", rule->p1, expnames);
            }
        }
    }

    /* Loop through targets on the final target list,
     * perform transformations as necessary, and invoke
     * the operator.
     */

    arr = apr_table_elts(tartab);
    te = (apr_table_entry_t *)arr->elts;
    for (i = 0; i < arr->nelts; i++) {
        int changed;
        int usecache = 0;
        apr_table_t **carr = NULL;
        apr_table_t *cachetab = NULL;
        apr_time_t time_before_trans = 0;

        /* Take one target. */
        msre_var *var = (msre_var *)te[i].val;

        /* Is this var cacheable? */
        if (msr->txcfg->cache_trans != MODSEC_CACHE_DISABLED) {
            usecache = 1;

            /* check the cache options */
            if (var->value_len < msr->txcfg->cache_trans_min) {
                if (msr->txcfg->debuglog_level >= 9) {
                    msr_log(msr, 9, "CACHE: Disabled - %s value length=%u, smaller than minlen=%" APR_SIZE_T_FMT, var->name, var->value_len, msr->txcfg->cache_trans_min);
                }
                usecache = 0;
            }
            if ((msr->txcfg->cache_trans_max != 0) && (var->value_len > msr->txcfg->cache_trans_max)) {
                if (msr->txcfg->debuglog_level >= 9) {
                    msr_log(msr, 9, "CACHE: Disabled - %s value length=%u, larger than maxlen=%" APR_SIZE_T_FMT, var->name, var->value_len, msr->txcfg->cache_trans_max);
                }
                usecache = 0;
            }

            /* if cache is still enabled, check the VAR for cacheablity */
            if (usecache) {
                if (var->metadata->is_cacheable == VAR_CACHE) {
                    if (msr->txcfg->debuglog_level >= 9) {
                        msr_log(msr, 9, "CACHE: Enabled");
                    }

                    /* Fetch cache table for this target */
                    carr = (apr_table_t **)apr_hash_get(msr->tcache, var->name, APR_HASH_KEY_STRING);
                    if (carr != NULL) {
                        cachetab = carr[msr->phase];
                    }
                    else {
                        /* Create an array of cache tables (one table per phase) */
                        carr = (apr_table_t **)apr_pcalloc(msr->mp, (sizeof(apr_table_t *) * (PHASE_LAST + 1)));
                        if (carr == NULL) return -1;
                        memset(carr, 0, (sizeof(apr_table_t *) * (PHASE_LAST + 1)));
                        apr_hash_set(msr->tcache, var->name, APR_HASH_KEY_STRING, carr);
                    }

                    /* Create an empty cache table if this is the first time */
                    if (cachetab == NULL) {
                        cachetab = carr[msr->phase] = apr_table_make(msr->mp, 5);
                    }
                }
                else {
                    usecache = 0;
                    if (msr->txcfg->debuglog_level >= 9) {
                        msr_log(msr, 9, "CACHE: %s transformations are not cacheable", var->name);
                    }
                }
            }
        }

        #if !defined(PERFORMANCE_MEASUREMENT)
        if (msr->txcfg->debuglog_level >= 4)
        #endif
            time_before_trans = apr_time_now();


        /* Transform target. */
        {
            const apr_array_header_t *tarr;
            const apr_table_entry_t *telts;
<<<<<<< HEAD
            msre_cache_rec **carr = NULL;
            msre_cache_rec *crec = NULL;
            char *tfnsvar = NULL;
            char *tfnskey = NULL;
            int tfnscount = 0;
            int usecache = 0;
            apr_table_t *normtab;
=======
            const char *tfnspath = NULL;
            char *tfnskey = NULL;
            int tfnscount = 0;
            int last_cached_tfn = 0;
            msre_cache_rec *crec = NULL;
            msre_cache_rec *last_crec = NULL;
>>>>>>> d797619f
            int k;
            msre_action *action;
            msre_tfn_metadata *metadata;
            apr_table_t *normtab;

            /* Is this var cacheable? */
            if (var->metadata->is_cacheable == VAR_CACHE) {
                usecache = 1;
                tfnsvar = apr_psprintf(msr->mp, "%lx;%s", (unsigned long)var, var->name);
                tfnskey = tfnsvar;
            }
            else {
                msr_log(msr, 9, "CACHE: %s transformations are not cacheable", var->name);
            }

            normtab = apr_table_make(mptmp, 10);
            if (normtab == NULL) return -1;
            tarr = apr_table_elts(rule->actionset->actions);
            telts = (const apr_table_entry_t*)tarr->elts;

            /* Build the final list of transformation functions. */
            for (k = 0; k < tarr->nelts; k++) {
                action = (msre_action *)telts[k].val;
                if (strcmp(telts[k].key, "t") == 0) {
                    if (strcmp(action->param, "none") == 0) {
                        apr_table_clear(normtab);
<<<<<<< HEAD
                        tfnskey = tfnsvar;
                        tfnscount = 0;
=======
                        tfnspath = NULL;
                        tfnscount = 0;
                        last_cached_tfn = 0;
>>>>>>> d797619f
                        continue;
                    }

                    if (action->param_plusminus == NEGATIVE_VALUE) {
                        apr_table_unset(normtab, action->param);
                    }
                    else {
                        tfnscount++;

                        apr_table_addn(normtab, action->param, (void *)action);
<<<<<<< HEAD
                        tfnskey = apr_psprintf(msr->mp, "%s,%s", tfnskey, action->param);
                        tfnscount++;
=======

                        /* Check the cache, saving the 'most complete' as a
                         * starting point
                         */
                        if (usecache) {
                            tfnspath = apr_psprintf(msr->mp, "%s%s%s", (tfnspath?tfnspath:""), (tfnspath?",":""), action->param);
                            tfnskey = apr_psprintf(msr->mp, "%x;%s", tfnscount, tfnspath);
                            crec = (msre_cache_rec *)apr_table_get(cachetab, tfnskey);
                            if (crec != NULL) {
                                last_crec = crec;
                                last_cached_tfn = tfnscount;
                            }
                        }
                    }
                }
            }

            /* If the last cached tfn is the last in the list
             * then we can stop here and just execute the action immediatly
             */
            if (usecache && !multi_match && (crec != NULL) && (crec == last_crec)) {
                crec->hits++;
                if (crec->changed) {
                    var->value = apr_pmemdup(msr->mp, crec->val, crec->val_len);
                    var->value_len = crec->val_len;
                }

                if (msr->txcfg->debuglog_level >= 9) {
                    msr_log(msr, 9, "T (%d) %s: \"%s\" [cached hits=%d]", crec->changed, crec->path, log_escape_nq_ex(mptmp, var->value, var->value_len), crec->hits);
                }

                #if !defined(PERFORMANCE_MEASUREMENT)
                if (msr->txcfg->debuglog_level >= 4)
                #endif
                {
                    apr_time_t t1 = apr_time_now();
                    #if defined(PERFORMANCE_MEASUREMENT)
                    rule->trans_time += (t1 - time_before_trans);
                    #endif
                    msr_log(msr, 4, "Transformation completed in %" APR_TIME_T_FMT " usec.",
                        (t1 - time_before_trans));
                }

                rc = execute_operator(var, rule, msr, acting_actionset, mptmp);

                if (rc < 0) {
                    return -1;
                }
                if (rc == RULE_MATCH) {
                    /* Return straight away if the transaction
                     * was intercepted - no need to process the remaining
                     * targets.
                     */
                    if (msr->rule_was_intercepted) {
                        return RULE_MATCH;
>>>>>>> d797619f
                    }
                }
                continue; /* next target */
            }


            /* Perform transformations. */

            /* Try to fetch the full multi-transformation from cache */
            if (usecache && tfnscount > 1 && !multi_match) {
                crec = NULL;
                msr_log(msr, 9, "CACHE: Fetching %s (multi)", tfnskey);
                carr = (msre_cache_rec **)apr_hash_get(msr->tcache, tfnskey, APR_HASH_KEY_STRING);
                if (carr != NULL) {
                    crec = carr[msr->phase];
                }

                /* Cache Miss - Reset the key to perform transformations */
                if (crec == NULL) {
                    tfnskey = tfnsvar;
                }
                /* Cache Hit - Use cache value and execute immediatly */
                else {
                    crec->hits++;
                    if (crec->changed) {
                        var->value = apr_pmemdup(msr->mp, crec->val, crec->val_len);
                        var->value_len = crec->val_len;
                    }

                    msr_log(msr, 9, "T (%i) %s: \"%s\" [cached hits=%d]", crec->changed, (tfnskey + strlen(tfnsvar) + 1), log_escape_nq_ex(mptmp, var->value, var->value_len), crec->hits);

                    rc = execute_operator(var, rule, msr, acting_actionset, mptmp);

                    if (rc < 0) {
                        return -1;
                    }
                    if (rc == RULE_MATCH) {
                        /* Return straight away if the transaction
                        * was intercepted - no need to process the remaining
                        * targets.
                        */
                        if (msr->was_intercepted) {
                            return RULE_MATCH;
                        }
                    }
                    continue; /* next target */
                }
            }

            tarr = apr_table_elts(normtab);

            /* Make a copy of the variable value so that
             * we can change it in-place.
             */
            if (tarr->nelts) {
                var->value = apr_pstrmemdup(mptmp, var->value, var->value_len);
                /* var->value_len remains the same */
            }

            /* Execute transformations in a loop. */

<<<<<<< HEAD
            tfnskey = tfnsvar;
            changed = 1;
=======
            /* Start after the last known cached transformation if we can */
            if (!multi_match && (last_crec != NULL)) {
                k = last_cached_tfn;
                tfnspath = last_crec->path;
                last_crec->hits++;

                if ((changed = last_crec->changed) == 1) {
                    var->value = apr_pmemdup(msr->mp, last_crec->val, last_crec->val_len);
                    var->value_len = last_crec->val_len;
                }

                if (msr->txcfg->debuglog_level >= 9) {
                    msr_log(msr, 9, "T (%d) %s: \"%s\" [partially cached hits=%d]", last_crec->changed, tfnspath, log_escape_nq_ex(mptmp, var->value, var->value_len), last_crec->hits);
                }
            }
            else {
                changed = 1;
                tfnspath = NULL;
                k = 0;
            }

>>>>>>> d797619f
            telts = (const apr_table_entry_t*)tarr->elts;
            for (; k < tarr->nelts; k++) {
                char *rval = NULL;
                long int rval_length = -1;

                /* In multi-match mode we execute the operator
                 * once at the beginning and then once every
                 * time the variable is changed by the transformation
                 * function.
                 */
                if (multi_match && changed) {
                    invocations++;

                    #if !defined(PERFORMANCE_MEASUREMENT)
                    if (msr->txcfg->debuglog_level >= 4)
                    #endif
                    {
                        apr_time_t t1 = apr_time_now();
                        #if defined(PERFORMANCE_MEASUREMENT)
                        rule->trans_time += (t1 - time_before_trans);
                        #endif
                        msr_log(msr, 4, "Transformation completed in %" APR_TIME_T_FMT " usec.",
                            (t1 - time_before_trans));
                    }

                    rc = execute_operator(var, rule, msr, acting_actionset, mptmp);

                    if (rc < 0) {
                        return -1;
                    }

                    if (rc == RULE_MATCH) {
                        match_count++;

                        /* Return straight away if the transaction
                        * was intercepted - no need to process the remaining
                        * targets.
                        */
                        if (msr->rule_was_intercepted) {
                            return RULE_MATCH;
                        }
                    }
                }

                /* Perform one transformation. */
                action = (msre_action *)telts[k].val;
                metadata = (msre_tfn_metadata *)action->param_data;

                /* Try to use the cache */
                if (usecache) {
                    /* Generate the cache key */
<<<<<<< HEAD
                    tfnskey = apr_psprintf(msr->mp, "%s,%s", tfnskey, action->param);

                    /* Try to fetch this transformation from cache */
                    msr_log(msr, 9, "CACHE: Fetching %s", tfnskey);
                    crec = NULL;
                    carr = (msre_cache_rec **)apr_hash_get(msr->tcache, tfnskey, APR_HASH_KEY_STRING);
                    if (carr != NULL) {
                        crec = carr[msr->phase];
                    }
=======
                    tfnspath = apr_psprintf(msr->mp, "%s%s%s", (tfnspath?tfnspath:""), (tfnspath?",":""), action->param);
                    tfnskey = apr_psprintf(msr->mp, "%x;%s", (k + 1), tfnspath);

                    /* Try to fetch this transformation from cache */
                    #ifdef CACHE_DEBUG
                    msr_log(msr, 9, "CACHE: Fetching %s %s ", var->name, tfnskey);
                    #endif
                    crec = (msre_cache_rec *)apr_table_get(cachetab, tfnskey);
>>>>>>> d797619f
                    if (crec != NULL) {
                        crec->hits++;

                        if ((changed = crec->changed) == 1) {
                            var->value = apr_pmemdup(msr->mp, crec->val, crec->val_len);
                            var->value_len = crec->val_len;
                        }

<<<<<<< HEAD
                        msr_log(msr, 9, "T (%i) %s: \"%s\" [cached hits=%i]", crec->changed, metadata->name, log_escape_nq_ex(mptmp, var->value, var->value_len), crec->hits);
=======
                        if (msr->txcfg->debuglog_level >= 9) {
                            msr_log(msr, 9, "T (%d) %s: \"%s\" [cached hits=%d]", crec->changed, metadata->name, log_escape_nq_ex(mptmp, var->value, var->value_len), crec->hits);
                        }
>>>>>>> d797619f
                        continue;
                    }
                }

                rc = metadata->execute(mptmp, (unsigned char *)var->value, var->value_len,
                    &rval, &rval_length);
                if (rc < 0) {
                    return -1;
                }

                changed = rc;

                var->value = rval;
                var->value_len = rval_length;

                /* Cache the transformation */
                if (usecache) {
                    /* ENH1: Add flag to vars to tell which ones can change across phases store the rest in a global cache */
<<<<<<< HEAD
                    if (carr == NULL) {
                        carr = (msre_cache_rec **)apr_pcalloc(msr->mp, (sizeof(msre_cache_rec *) * (PHASE_LAST + 1)));
                        if (carr == NULL) return -1;
                        memset(carr, 0, (sizeof(msre_cache_rec *) * (PHASE_LAST + 1)));
                        apr_hash_set(msr->tcache, tfnskey, APR_HASH_KEY_STRING, carr);
                    }
                    crec = carr[msr->phase] = (msre_cache_rec *)apr_pcalloc(msr->mp, sizeof(msre_cache_rec));
=======
                    crec = (msre_cache_rec *)apr_pcalloc(msr->mp, sizeof(msre_cache_rec));
>>>>>>> d797619f
                    if (crec == NULL) return -1;

                    crec->hits = 0;
                    crec->changed = changed;
<<<<<<< HEAD
                    crec->key = tfnskey;
                    crec->val = changed ? apr_pmemdup(msr->mp, rval, rval_length) : NULL;
                    crec->val_len = changed ? rval_length : -1;
                    msr_log(msr, 9, "CACHE: Caching %s=\"%.*s\"", tfnskey, crec->val_len, crec->val);
=======
                    crec->num = k + 1;
                    crec->path = tfnspath;
                    crec->val = changed ? apr_pmemdup(msr->mp, var->value, var->value_len) : NULL;
                    crec->val_len = changed ? var->value_len : 0;
                    #ifdef CACHE_DEBUG
                    msr_log(msr, 9, "CACHE: Caching %s=\"%.*s\"", tfnskey, var->value_len, log_escape_nq_ex(mptmp, var->value, var->value_len));
                    #endif
                    apr_table_setn(cachetab, tfnskey, (void *)crec);
>>>>>>> d797619f
                }

                if (msr->txcfg->debuglog_level >= 9) {
                    msr_log(msr, 9, "T (%d) %s: \"%s\"", rc, metadata->name,
                        log_escape_nq_ex(mptmp, var->value, var->value_len));
                }
            }
        }

        /* Execute operator if multi-matching is not enabled,
         * or if it is and we need to process the result of the
         * last transformation.
         */
        if (!multi_match || changed) {
            invocations++;

            #if !defined(PERFORMANCE_MEASUREMENT)
            if (msr->txcfg->debuglog_level >= 4)
            #endif
            {
                apr_time_t t1 = apr_time_now();
                #if defined(PERFORMANCE_MEASUREMENT)
                rule->trans_time += (t1 - time_before_trans);
                #endif
                msr_log(msr, 4, "Transformation completed in %" APR_TIME_T_FMT " usec.",
                    (t1 - time_before_trans));
            }

            rc = execute_operator(var, rule, msr, acting_actionset, mptmp);

            if (rc < 0) {
                return -1;
            }

            if (rc == RULE_MATCH) {
                match_count++;

                /* Return straight away if the transaction
                 * was intercepted - no need to process the remaining
                 * targets.
                 */
                if (msr->rule_was_intercepted) {
                    return RULE_MATCH;
                }
            }
        }
    }

    #ifdef CACHE_DEBUG
    if (msr->txcfg->debuglog_level >= 9) {
        apr_hash_index_t *hi;
        void *dummy;
        apr_table_t **tab;
        const apr_array_header_t *ctarr;
        const apr_table_entry_t *ctelts;
        msre_cache_rec *rec;
        int cn = 0;
        int ti, ri;

        for (hi = apr_hash_first(msr->mp, msr->tcache); hi; hi = apr_hash_next(hi)) {
            apr_hash_this(hi, NULL, NULL, &dummy);
            tab = (apr_table_t **)dummy;
            if (tab == NULL) continue;

            for (ti = PHASE_FIRST; ti <= PHASE_LAST; ti++) {
                if (tab[ti] == NULL) continue;
                ctarr = apr_table_elts(tab[ti]);
                ctelts = (const apr_table_entry_t*)ctarr->elts;
                for (ri = 0; ri < ctarr->nelts; ri++) {
                    cn++;
                    rec = (msre_cache_rec *)ctelts[ri].val;
                    if (rec->changed) {
                        if (msr->txcfg->debuglog_level >= 9) {
                            msr_log(msr, 9, "CACHE: %5d) phase=%d hits=%d %x;%s=\"%s\"", cn, msr->phase, rec->hits, rec->num, rec->path, log_escape_nq_ex(mptmp, rec->val, rec->val_len));
                        }
                    }
                    else {
                        if (msr->txcfg->debuglog_level >= 9) {
                            msr_log(msr, 9, "CACHE: %5d) phase=%d hits=%d %x;%s=<no change>", cn, msr->phase, rec->hits, rec->num, rec->path);
                        }
                    }
                }
            }
        }
    }
    #endif

    msr_log(msr, 9, "CACHE: size=%u", apr_hash_count(msr->tcache));
    #ifdef CACHE_DEBUG
    if (msr->txcfg->debuglog_level >= 9) {
        apr_hash_index_t *hi;
        void *dummy;
        msre_cache_rec **rec;
        int hn = 0;
        int ri;
        for (hi = apr_hash_first(msr->mp, msr->tcache); hi; hi = apr_hash_next(hi)) {
            hn++;
            apr_hash_this(hi, NULL, NULL, &dummy);
            rec = (msre_cache_rec **)dummy;
            if (rec == NULL) continue;

            for (ri = PHASE_FIRST; ri <= PHASE_LAST; ri++) {
                if (rec[ri] == NULL) continue;
                if (rec[ri]->changed) {
                    msr_log(msr, 9, "CACHE: %5d) phase=%d hits=%d %s=\"%s\"", hn, msr->phase, rec[ri]->hits, rec[ri]->key, log_escape_nq_ex(mptmp, rec[ri]->val, rec[ri]->val_len));
                }
                else {
                    msr_log(msr, 9, "CACHE: %5d) phase=%d hits=%d %s=<no change>", hn, msr->phase, rec[ri]->hits, rec[ri]->key);
                }
            }
        }
    }
    #endif

    return (match_count ? RULE_MATCH : RULE_NO_MATCH);
}

#if defined(WITH_LUA)
/**
 *
 */
static apr_status_t msre_rule_process_lua(msre_rule *rule, modsec_rec *msr) {
    msre_actionset *acting_actionset = NULL;
    char *my_error_msg = NULL;
    int rc;

    /* Choose the correct metadata/disruptive action actionset. */
    acting_actionset = rule->actionset;
    if (rule->chain_starter != NULL) {
        acting_actionset = rule->chain_starter->actionset;
    }

    rc = lua_execute(rule->script, NULL, msr, rule, &my_error_msg);
    if (rc < 0) {
        msr_log(msr, 1, "%s", my_error_msg);
        return -1;
    }

    /* A non-NULL error message means the rule matched. */
    if (my_error_msg != NULL) {
        /* Perform non-disruptive actions. */
        msre_perform_nondisruptive_actions(msr, rule, rule->actionset, msr->msc_rule_mptmp);

        /* Perform disruptive actions, but only if
         * this rule is not part of a chain.
         */
        if (rule->actionset->is_chained == 0) {
            msre_perform_disruptive_actions(msr, rule, acting_actionset, msr->msc_rule_mptmp, my_error_msg);
        }
    }

    return rc;
}
#endif

/**
 *
 */
apr_status_t msre_rule_process(msre_rule *rule, modsec_rec *msr) {
    /* Use a fresh memory sub-pool for processing each rule */
    if (msr->msc_rule_mptmp == NULL) {
        if (apr_pool_create(&msr->msc_rule_mptmp, msr->mp) != APR_SUCCESS) {
            return -1;
        }
    } else {
        apr_pool_clear(msr->msc_rule_mptmp);
    }

    #if defined(WITH_LUA)
    if (rule->type == RULE_TYPE_LUA) {
        return msre_rule_process_lua(rule, msr);
    }
    #endif

    return msre_rule_process_normal(rule, msr);
}

/**
 * Checks whether the given rule ID is in the given range.
 */
int rule_id_in_range(int ruleid, const char *range) {
    char *p = NULL, *saveptr = NULL;
    char *data = NULL;

    if (range == NULL) return 0;
    data = strdup(range);
    if (data == NULL) return 0;

    p = apr_strtok(data, ",", &saveptr);
    while(p != NULL) {
        char *s = strstr(p, "-");
        if (s == NULL) {
            if (ruleid == atoi(p)) {
                free(data);
                return 1;
            }
        } else {
            int start = atoi(p);
            int end = atoi(s + 1);
            if ((ruleid >= start)&&(ruleid <= end)) {
                free(data);
                return 1;
            }
        }
        p = apr_strtok(NULL, ",", &saveptr);
    }

    free(data);

    return 0;
}<|MERGE_RESOLUTION|>--- conflicted
+++ resolved
@@ -1,10 +1,6 @@
 /*
  * ModSecurity for Apache 2.x, http://www.modsecurity.org/
-<<<<<<< HEAD
- * Copyright (c) 2004-2007 Breach Security, Inc. (http://www.breach.com/)
-=======
  * Copyright (c) 2004-2008 Breach Security, Inc. (http://www.breach.com/)
->>>>>>> d797619f
  *
  * You should have received a copy of the licence along with this
  * program (stored in the file "LICENSE"). If the file is missing,
@@ -1327,8 +1323,6 @@
 
         msg = apr_psprintf(msr->mp, " [msg \"%s\"]",
                            log_escape_ex(msr->mp, var->value, var->value_len));
-<<<<<<< HEAD
-=======
     }
     if (actionset->logdata != NULL) {
         /* Expand variables in the message string. */
@@ -1351,7 +1345,6 @@
             logdata[521] = ']';
             logdata[522] = '\0';
         }
->>>>>>> d797619f
     }
     if ((actionset->severity >= 0)&&(actionset->severity <= 7)) {
         severity = apr_psprintf(msr->mp, " [severity \"%s\"]",
@@ -1369,10 +1362,6 @@
                 log_escape(msr->mp, action->param));
         }
     }
-<<<<<<< HEAD
-    
-    return apr_pstrcat(msr->mp, fn, id, rev, msg, severity, tags, NULL);
-=======
 
     return apr_pstrcat(msr->mp, fn, id, rev, msg, logdata, severity, tags, NULL);
 }
@@ -1429,7 +1418,6 @@
     }
 
     return unparsed;
->>>>>>> d797619f
 }
 
 /**
@@ -1649,11 +1637,7 @@
 static int execute_operator(msre_var *var, msre_rule *rule, modsec_rec *msr,
     msre_actionset *acting_actionset, apr_pool_t *mptmp)
 {
-<<<<<<< HEAD
-    apr_time_t time_before_regex = 0;
-=======
     apr_time_t time_before_op = 0;
->>>>>>> d797619f
     char *my_error_msg = NULL;
     const char *full_varname = NULL;
     int rc;
@@ -1687,19 +1671,12 @@
         msr_log(msr, 9, "Target value: \"%s\"", log_escape_nq_ex(msr->mp, var->value,
             var->value_len));
     }
-<<<<<<< HEAD
-        
-    if (msr->txcfg->debuglog_level >= 4) {
-        time_before_regex = apr_time_now();
-    }
-=======
 
     #if !defined(PERFORMANCE_MEASUREMENT)
     if (msr->txcfg->debuglog_level >= 4)
     #endif
         time_before_op = apr_time_now();
 
->>>>>>> d797619f
     rc = rule->op_metadata->execute(msr, rule, var, &my_error_msg);
 
     #if !defined(PERFORMANCE_MEASUREMENT)
@@ -1788,21 +1765,6 @@
         multi_match = 1;
     }
 
-<<<<<<< HEAD
-    /* Use a fresh memory sub-pool for processing each rule */
-    if (msr->msc_rule_mptmp == NULL) {
-        if (apr_pool_create(&msr->msc_rule_mptmp, msr->mp) != APR_SUCCESS) {
-            return -1;
-        }
-        mptmp = msr->msc_rule_mptmp;
-    }
-    else {
-        mptmp = msr->msc_rule_mptmp;
-        apr_pool_clear(mptmp);
-    }
-
-=======
->>>>>>> d797619f
     tartab = apr_table_make(mptmp, 24);
     if (tartab == NULL) return -1;
     vartab = apr_table_make(mptmp, 24);
@@ -1940,36 +1902,16 @@
         {
             const apr_array_header_t *tarr;
             const apr_table_entry_t *telts;
-<<<<<<< HEAD
-            msre_cache_rec **carr = NULL;
-            msre_cache_rec *crec = NULL;
-            char *tfnsvar = NULL;
-            char *tfnskey = NULL;
-            int tfnscount = 0;
-            int usecache = 0;
-            apr_table_t *normtab;
-=======
             const char *tfnspath = NULL;
             char *tfnskey = NULL;
             int tfnscount = 0;
             int last_cached_tfn = 0;
             msre_cache_rec *crec = NULL;
             msre_cache_rec *last_crec = NULL;
->>>>>>> d797619f
             int k;
             msre_action *action;
             msre_tfn_metadata *metadata;
             apr_table_t *normtab;
-
-            /* Is this var cacheable? */
-            if (var->metadata->is_cacheable == VAR_CACHE) {
-                usecache = 1;
-                tfnsvar = apr_psprintf(msr->mp, "%lx;%s", (unsigned long)var, var->name);
-                tfnskey = tfnsvar;
-            }
-            else {
-                msr_log(msr, 9, "CACHE: %s transformations are not cacheable", var->name);
-            }
 
             normtab = apr_table_make(mptmp, 10);
             if (normtab == NULL) return -1;
@@ -1982,14 +1924,9 @@
                 if (strcmp(telts[k].key, "t") == 0) {
                     if (strcmp(action->param, "none") == 0) {
                         apr_table_clear(normtab);
-<<<<<<< HEAD
-                        tfnskey = tfnsvar;
-                        tfnscount = 0;
-=======
                         tfnspath = NULL;
                         tfnscount = 0;
                         last_cached_tfn = 0;
->>>>>>> d797619f
                         continue;
                     }
 
@@ -2000,10 +1937,6 @@
                         tfnscount++;
 
                         apr_table_addn(normtab, action->param, (void *)action);
-<<<<<<< HEAD
-                        tfnskey = apr_psprintf(msr->mp, "%s,%s", tfnskey, action->param);
-                        tfnscount++;
-=======
 
                         /* Check the cache, saving the 'most complete' as a
                          * starting point
@@ -2059,7 +1992,6 @@
                      */
                     if (msr->rule_was_intercepted) {
                         return RULE_MATCH;
->>>>>>> d797619f
                     }
                 }
                 continue; /* next target */
@@ -2067,47 +1999,6 @@
 
 
             /* Perform transformations. */
-
-            /* Try to fetch the full multi-transformation from cache */
-            if (usecache && tfnscount > 1 && !multi_match) {
-                crec = NULL;
-                msr_log(msr, 9, "CACHE: Fetching %s (multi)", tfnskey);
-                carr = (msre_cache_rec **)apr_hash_get(msr->tcache, tfnskey, APR_HASH_KEY_STRING);
-                if (carr != NULL) {
-                    crec = carr[msr->phase];
-                }
-
-                /* Cache Miss - Reset the key to perform transformations */
-                if (crec == NULL) {
-                    tfnskey = tfnsvar;
-                }
-                /* Cache Hit - Use cache value and execute immediatly */
-                else {
-                    crec->hits++;
-                    if (crec->changed) {
-                        var->value = apr_pmemdup(msr->mp, crec->val, crec->val_len);
-                        var->value_len = crec->val_len;
-                    }
-
-                    msr_log(msr, 9, "T (%i) %s: \"%s\" [cached hits=%d]", crec->changed, (tfnskey + strlen(tfnsvar) + 1), log_escape_nq_ex(mptmp, var->value, var->value_len), crec->hits);
-
-                    rc = execute_operator(var, rule, msr, acting_actionset, mptmp);
-
-                    if (rc < 0) {
-                        return -1;
-                    }
-                    if (rc == RULE_MATCH) {
-                        /* Return straight away if the transaction
-                        * was intercepted - no need to process the remaining
-                        * targets.
-                        */
-                        if (msr->was_intercepted) {
-                            return RULE_MATCH;
-                        }
-                    }
-                    continue; /* next target */
-                }
-            }
 
             tarr = apr_table_elts(normtab);
 
@@ -2121,10 +2012,6 @@
 
             /* Execute transformations in a loop. */
 
-<<<<<<< HEAD
-            tfnskey = tfnsvar;
-            changed = 1;
-=======
             /* Start after the last known cached transformation if we can */
             if (!multi_match && (last_crec != NULL)) {
                 k = last_cached_tfn;
@@ -2146,7 +2033,6 @@
                 k = 0;
             }
 
->>>>>>> d797619f
             telts = (const apr_table_entry_t*)tarr->elts;
             for (; k < tarr->nelts; k++) {
                 char *rval = NULL;
@@ -2198,17 +2084,6 @@
                 /* Try to use the cache */
                 if (usecache) {
                     /* Generate the cache key */
-<<<<<<< HEAD
-                    tfnskey = apr_psprintf(msr->mp, "%s,%s", tfnskey, action->param);
-
-                    /* Try to fetch this transformation from cache */
-                    msr_log(msr, 9, "CACHE: Fetching %s", tfnskey);
-                    crec = NULL;
-                    carr = (msre_cache_rec **)apr_hash_get(msr->tcache, tfnskey, APR_HASH_KEY_STRING);
-                    if (carr != NULL) {
-                        crec = carr[msr->phase];
-                    }
-=======
                     tfnspath = apr_psprintf(msr->mp, "%s%s%s", (tfnspath?tfnspath:""), (tfnspath?",":""), action->param);
                     tfnskey = apr_psprintf(msr->mp, "%x;%s", (k + 1), tfnspath);
 
@@ -2217,7 +2092,6 @@
                     msr_log(msr, 9, "CACHE: Fetching %s %s ", var->name, tfnskey);
                     #endif
                     crec = (msre_cache_rec *)apr_table_get(cachetab, tfnskey);
->>>>>>> d797619f
                     if (crec != NULL) {
                         crec->hits++;
 
@@ -2226,13 +2100,9 @@
                             var->value_len = crec->val_len;
                         }
 
-<<<<<<< HEAD
-                        msr_log(msr, 9, "T (%i) %s: \"%s\" [cached hits=%i]", crec->changed, metadata->name, log_escape_nq_ex(mptmp, var->value, var->value_len), crec->hits);
-=======
                         if (msr->txcfg->debuglog_level >= 9) {
                             msr_log(msr, 9, "T (%d) %s: \"%s\" [cached hits=%d]", crec->changed, metadata->name, log_escape_nq_ex(mptmp, var->value, var->value_len), crec->hits);
                         }
->>>>>>> d797619f
                         continue;
                     }
                 }
@@ -2251,27 +2121,11 @@
                 /* Cache the transformation */
                 if (usecache) {
                     /* ENH1: Add flag to vars to tell which ones can change across phases store the rest in a global cache */
-<<<<<<< HEAD
-                    if (carr == NULL) {
-                        carr = (msre_cache_rec **)apr_pcalloc(msr->mp, (sizeof(msre_cache_rec *) * (PHASE_LAST + 1)));
-                        if (carr == NULL) return -1;
-                        memset(carr, 0, (sizeof(msre_cache_rec *) * (PHASE_LAST + 1)));
-                        apr_hash_set(msr->tcache, tfnskey, APR_HASH_KEY_STRING, carr);
-                    }
-                    crec = carr[msr->phase] = (msre_cache_rec *)apr_pcalloc(msr->mp, sizeof(msre_cache_rec));
-=======
                     crec = (msre_cache_rec *)apr_pcalloc(msr->mp, sizeof(msre_cache_rec));
->>>>>>> d797619f
                     if (crec == NULL) return -1;
 
                     crec->hits = 0;
                     crec->changed = changed;
-<<<<<<< HEAD
-                    crec->key = tfnskey;
-                    crec->val = changed ? apr_pmemdup(msr->mp, rval, rval_length) : NULL;
-                    crec->val_len = changed ? rval_length : -1;
-                    msr_log(msr, 9, "CACHE: Caching %s=\"%.*s\"", tfnskey, crec->val_len, crec->val);
-=======
                     crec->num = k + 1;
                     crec->path = tfnspath;
                     crec->val = changed ? apr_pmemdup(msr->mp, var->value, var->value_len) : NULL;
@@ -2280,7 +2134,6 @@
                     msr_log(msr, 9, "CACHE: Caching %s=\"%.*s\"", tfnskey, var->value_len, log_escape_nq_ex(mptmp, var->value, var->value_len));
                     #endif
                     apr_table_setn(cachetab, tfnskey, (void *)crec);
->>>>>>> d797619f
                 }
 
                 if (msr->txcfg->debuglog_level >= 9) {
@@ -2368,33 +2221,6 @@
     }
     #endif
 
-    msr_log(msr, 9, "CACHE: size=%u", apr_hash_count(msr->tcache));
-    #ifdef CACHE_DEBUG
-    if (msr->txcfg->debuglog_level >= 9) {
-        apr_hash_index_t *hi;
-        void *dummy;
-        msre_cache_rec **rec;
-        int hn = 0;
-        int ri;
-        for (hi = apr_hash_first(msr->mp, msr->tcache); hi; hi = apr_hash_next(hi)) {
-            hn++;
-            apr_hash_this(hi, NULL, NULL, &dummy);
-            rec = (msre_cache_rec **)dummy;
-            if (rec == NULL) continue;
-
-            for (ri = PHASE_FIRST; ri <= PHASE_LAST; ri++) {
-                if (rec[ri] == NULL) continue;
-                if (rec[ri]->changed) {
-                    msr_log(msr, 9, "CACHE: %5d) phase=%d hits=%d %s=\"%s\"", hn, msr->phase, rec[ri]->hits, rec[ri]->key, log_escape_nq_ex(mptmp, rec[ri]->val, rec[ri]->val_len));
-                }
-                else {
-                    msr_log(msr, 9, "CACHE: %5d) phase=%d hits=%d %s=<no change>", hn, msr->phase, rec[ri]->hits, rec[ri]->key);
-                }
-            }
-        }
-    }
-    #endif
-
     return (match_count ? RULE_MATCH : RULE_NO_MATCH);
 }
 
