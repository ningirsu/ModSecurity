--- conflicted
+++ resolved
@@ -1,79 +1,3 @@
-<<<<<<< HEAD
-?? ???? 2007 - 2.5.0-dev3
--------------------------
-
- * Added Cygwin to the list of platforms not supporting the hidden
-   visibility attribute.
-
-21 June 2007 - 2.5.0-dev2
--------------------------
-
- * Reversioned from 2.2.0 base version to 2.5.0 because of the large changeset.
-
- * Added @within string comparison operator with support for macro expansion.
-
- * Removed experimental variable RESPONSE_CONTENT_ENCODING which was not
-   working as intended.
-
- * Update included core rules to latest version.
-
- * Do not trigger "pause" action for internal requests.
-
- * Added matching rule filename and line number to audit log.
-
- * Added new phrase matching operators, @pm and @pmFromFile.  These use
-   an alternate set based matching engine (Aho-Corasick) to perform faster
-   phrase type matches such as black/white lists, spam keywords, etc.
-
- * Cache transformations per-request/phase so they are not repeated.
-
- * Fixed issue with requests that use internal requests.  These had the
-   potential to be intercepted incorrectly when other Apache httpd modules
-   that used internal requests were used with mod_security.
-
- * Added Solaris to the list of platforms not supporting the hidden
-   visibility attribute.
-
- * Removed excessive debug log entries about "capture" action.
-
- * Fixed decoding full-width unicode in t:urlDecodeUni.
-
- * Lessen some overhead of debugging messages and calculations 
-
- * Removed strnlen() calls for non-GNU platforms.
-
-
-14 June 2007 - 2.1.2-rc1
-------------------------
-
- * Update included core rules to latest version.
-
- * Do not trigger "pause" action for internal requests.
-
- * Fixed issue with requests that use internal requests.  These had the
-   potential to be intercepted incorrectly when other Apache httpd modules
-   that used internal requests were used with mod_security.
-
- * Added Solaris to the list of platforms not supporting the hidden
-   visibility attribute.
-
- * Fixed decoding full-width unicode in t:urlDecodeUni.
-
- * Lessen some overhead of debugging messages and calculations.
-
- * Do not try to intercept a request after a failed rule.  This fixes the
-   issue associated with an "Internal Error: Asked to intercept request
-   but was_intercepted is zero" error message.
-
- * Added SecAuditLog2 directive to allow redundent concurrent audit log
-   index files.  This will allow sending audit data to two consoles, etc.
-
- * Small performance improvement in memory management for rule execution.
-
-
-11 May 2007 - 2.2.0-dev1
--------------------------
-=======
 19 Feb 2008 - 2.5.0
 -------------------
 
@@ -151,7 +75,6 @@
 
  * Added a @containsWord operator that will match a given string anywhere in
    the target value, but only on word boundaries.
->>>>>>> d797619f
 
  * Added a MATCHED_VAR_NAME variable to store the last matched variable name
    so that it can be more easily used by rules.
@@ -240,12 +163,6 @@
 
  * Exported API for registering custom variables.  Example in api directory.
 
-<<<<<<< HEAD
- * Added experimental variables RESPONSE_CONTENT_LENGTH, RESPONSE_CONTENT_TYPE,
-   and RESPONSE_CONTENT_ENCODING.
-
-=======
->>>>>>> d797619f
  * Added experimental support for content injection. Directive
    SecContentInjection (On|Off) controls whether injection is taking place.
    Actions "prepend" and "append" inject content when executed. Do note that
@@ -281,8 +198,6 @@
    and/or counting operator in the debug log.
 
 
-<<<<<<< HEAD
-=======
 19 Feb 2008 - 2.1.6
 -------------------
 
@@ -374,7 +289,6 @@
  * Small performance improvement in memory management for rule execution.
 
 
->>>>>>> d797619f
 11 Apr 2007 - 2.1.1
 -------------------
 
