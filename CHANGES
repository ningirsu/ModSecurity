<<<<<<< HEAD
05 Mar 2009 - 2.5.9-dev1
------------------------

 * Fixed race condition in concurrent updates of persistent counters.  Updates
   are now atomic.

 * Cleaned up build, adding an option for verbose configure output and making
   the mlogc build more portable.

 
=======
>>>>>>> fa96c349
21 Nov 2008 - 2.5.8
-------------------

 * Fixed PDF XSS issue where a non-GET request for a PDF file would crash the
   Apache httpd process.  Discovered by Steve Grubb at Red Hat.

 * Removed an invalid "Internal error: Issuing "%s" for unspecified error."
   message that was logged when denying with nolog/noauditlog set and
   causing the request to be audited.
 
  
24 Sep 2008 - 2.5.7
-------------------

 * Fixed XML DTD/Schema validation which will now fail after request body
   processing errors, even if the XML parser returns a document tree.

 * Added ctl:forceRequestBodyVariable=on|off which, when enabled, will force
   the REQUEST_BODY variable to be set when a request body processor is not set.
   Previously the REQUEST_BODY target was only populated by the URLENCODED
   request body processor.

 * Integrated mlogc source.

 * Fixed logging the hostname in the error_log which was logging the
   request hostname instead of the Apache resolved hostname.

 * Allow for disabling request body limit checks in phase:1.

 * Added transformations for processing parity for legacy protocols ported
   to HTTP(S): t:parityEven7bit, t:parityOdd7bit, t:parityZero7bit

 * Added t:cssDecode transformation to decode CSS escapes.

 * Now log XML parsing/validation warnings and errors to be in the debug log
   at levels 3 and 4, respectivly.


31 Jul 2008 - 2.5.6
-------------------
  
 * Transformation caching has been deprecated, and is now off by default. We
   now advise against using transformation caching in production.
   
 * Fixed two separate transformation caching issues that could cause incorrect
   content inspection in some circumstances.
   
 * Fixed an issue with the transformation cache using too much RAM, potentially
   crashing Apache with a large number of cache entries. Two new configuration
   options have been added to allow for a finer control of caching:
   
     maxitems: Max number of items to cache (default 1024)
     incremental: Whether to cache incrementally (default off)

 * Added an experimental regression testing suite. The regression suite may
   be executed via "make test-regression", however it is strongly advised 
   to only be executed on a non-production machine as it will startup the
   Apache web server that ModSecurity is compiled against with various
   configurations in which it will run tests.

 * Added a licensing exception so that ModSecurity can be used in a derivative
   work when that derivative is also under an approved open source license.

 * Updated mlogc to version 1.4.5 which adds a LockFile directive and fixes an
   issue in which the configuration file may be deleted.


05 Jun 2008 - 2.5.5
-------------------

 * Fixed an issue where an alert was not logged in the error log
   unless "auditlog" was used.

 * Enable the "auditlog" action by default to help prevent a misconfiguration.
   The new default is now: "phase:2,log,auditlog,pass"

 * Improve request body processing error messages.

 * Handle lack of a new line after the final boundary in a multipart request.
   This fixes the reported WordPress Flash file uploader problem.

 * Fixed issue with multithreaded servers where concurrent XML processing
   could crash the web server (at least under Windows).

 * Fixed blocking in phase 3.

 * Force modules "mod_rpaf-2.0.c" and "mod_custom_header.c" to run before
   ModSecurity so that the correct IP is used.


07 May 2008 - 2.5.4
-------------------

 * Fixed issue where transformation cache was using the SecDefaultAction
   value even when t:none was used within a rule.


24 Apr 2008 - 2.5.3
-------------------

 * Fixed issue where the exec action may not be able to execute shell scripts.

 * Macros are now expanded in expirevar and deprecatevar.

 * Fixed crash if a persistent variable name was more than 126 characters.

 * Updated included Core Ruleset to version 1.6.1 which fixes some
   false negative issues in the migration to using some 2.5 features.


02 Apr 2008 - 2.5.2
-------------------

 * Allow HTTP_* targets as an alias for REQUEST_HEADERS:*.

 * Make sure temporary filehandles are closed after a transaction.

 * Make sure the apache include directory is included during build.


02 Apr 2008 - 2.1.7
-------------------

 * Make sure temporary filehandles are closed after a transaction.


14 Mar 2008 - 2.5.1
-------------------

 * Fixed an issue where a match would not occur if transformation caching
   was enabled.

 * Using "severity" in a default action is now just a warning.

 * Cleaned up the "make test" target to better locate headers/libraries.

 * Now search /usr/lib64 and /usr/lib32 for lua libs.

 * No longer treat warnings as errors by default (use --enable-strict-compile).


19 Feb 2008 - 2.5.0
-------------------

 * Updated included Core Ruleset to version 1.6.0 which uses 2.5 features.

 * Cleaned up and clarified some documentation.

 * Updated code to be more portable so it builds with MS VC++.

 * Added unit tests for most operators and transformations.

 * Fixed crash on startup when ENV is improperly used without a parameter.

 * Allow macro resolution in setenv action.

 * The default action is now a minimal "phase:2,log,pass" with no default
   transformations performed.

 * Implemented SecUploadFileMode to allow setting the mode for uploaded files.

 * Implemented "block" action.

 * Implemented SecRuleUpdateActionById.

 * Fixed removal of phase 5 rules via SecRuleRemoveBy* directives.

 * No longer log the query portion of the URI in the error log as
   it may contain sensitive data.

 * Build is now 'configure' based: ./configure && make && make install

 * Added support for Lua scripting in the following ways: SecRuleScript
   can be used to specify a script to execute as a rule, the exec
   action processes Lua scripts internally, as does the @inspectFile
   operator. Refer to the documentation for more details.

 * Changed how allow works. Used on its own it now allows phases 1-4. Used
   with parameter "phase" (e.g. SecAction allow:phase) it only affects
   the current phase. Used with parameter "request" it allows phases
   1-2.

 * Fixed issue where only the first phase 5 rule would run when the
   request was intercepted in an earlier phase.

 * Stricter configuration parsing.  Disruptive actions, meta actions and
   phases are no longer allowed in a chained rule.  Disruptive actions,
   are no longer allowed in a logging phase (phase 5) rule, including
   inheriting from SecDefaultAction.

 * More efficient collection persistance.

 * Fixed t:escapeSeqDecode to better follow ANSI C escapes.

 * Added t:jsDecode to decode JavScript escape sequences.

 * Added IS_NEW built-in collection variables.

 * New audit log part 'K' logs all matching rules.

 * Implemented SecRequestBodyNoFilesLimit.

 * Enhance handling of the case where we run out of disk space while
   writing to audit log entry.

 * Added SecComponentSignature to allow other components the ability
   to append to the logged signature.

 * Added skipAfter:<id> action to allow skipping all rules until a rule
   with a specified ID is reached.  Rule execution then continues after
   the specified rule.

 * Added SecMarker <id> directive to allow a fixed target for skipAfter.

 * Added ctl:ruleRemoveById action to allow rule removal on a match.

 * Added a @containsWord operator that will match a given string anywhere in
   the target value, but only on word boundaries.

 * Added a MATCHED_VAR_NAME variable to store the last matched variable name
   so that it can be more easily used by rules.

 * Added a MATCHED_VAR variable to store the last matched variable value
   so that it can be more easily used by rules.

 * Fixed expansion of macros when using relative changes with setvar.  In
   addition, added support for expanding macros in the variable name.

 * Situations where ModSecurity will intercept, generate an error or log
   a level 1-3 message to the debug log are now marked as 'relevant' and may
   generate an audit log entry.

 * Fixed deprecatevar:var=N/S action so that it decrements N every S seconds
   as documented instead of decrementing by a rate.

 * Enable ModSecurity to look at partial response bodies. In previous
   versions, ModSecurity would respond with status code 500 when the
   response body was too long. Now, if SecResponseBodyLimitAction is
   set to "ProcessPartial", it will process the part of the response
   body received up until that point but send the rest without buffering.

 * ModSecurity will now process phases 3 and 4 even when request processing
   is interrupted (either by Apache - e.g. by responding with 400, 401
   or 403, or by ModSecurity itself).

 * Fixed the base64decode transformation function to not return extra
   characters at the end.

 * Return from the output filter with an error in addition to setting
   up the HTTP error status in the output data.

 * Used new Apache API calls to get the server version/banner when available.

 * Added "logdata" meta action to allow logging of raw transaction data.

 * Added TX_SEVERITY that keeps track of the highest severity
   for any matched rules so far.

 * Added ARGS_GET, ARGS_POST, ARGS_GET_NAMES, ARGS_POST_NAMES variables to
   allow seperation of GET and POST arguments.

 * Added an Apache define (MODSEC_2.5) so that you can conditionally include
   directives based on the ModSecurity major/minor versions with IfDefine.

 * Added MODSEC_BUILD variable that contains the numeric build value based
   on the ModSecurity version.

 * Enhanced debug logging by displaying more data on rule execution.  All
   invoked rules are now logged in the debug log at level 5.

 * Stricter validation for @validateUtf8Encoding.

 * No longer process Apache internal subrequests.

 * Fixed warnings on Solaris and/or 64bit builds.

 * Added @within string comparison operator with support for macro expansion.

 * Do not trigger "pause" action for internal requests.

 * Added matching rule filename and line number to audit log.

 * Added new phrase matching operators, @pm and @pmFromFile.  These use
   an alternate set based matching engine (Aho-Corasick) to perform faster
   phrase type matches such as black/white lists, spam keywords, etc.

 * Allow caching transformations per-request/phase so they are not repeated.

 * Added Solaris and Cygwin to the list of platforms not supporting the hidden
   visibility attribute.

 * Fixed decoding full-width unicode in t:urlDecodeUni.

 * Add SecGeoLookupDB, @geoLookups and GEO collection to support
   geographical lookups by IP/host.

 * Do not try to intercept a request after a failed rule.  This fixes the
   issue associated with an "Internal Error: Asked to intercept request
   but was_intercepted is zero" error message.

 * Removed extraneous exported symbols.

 * Merged the PDF XSS protection functionality into ModSecurity.

 * Exported API for registering custom variables.  Example in api directory.

 * Added experimental support for content injection. Directive
   SecContentInjection (On|Off) controls whether injection is taking place.
   Actions "prepend" and "append" inject content when executed. Do note that
   it is your responsibility to make sure the response is of the appropriate
   content type (e.g. HTML, plain text, etc).

 * Added string comparison operators with support for macro expansion:
   @contains, @streq, @beginsWith and @endsWith.

 * Enhanced debug log output to log macro expansion, quote values and
   correctly display values that contained NULs.

 * Removed support for %0 - %9 capture macros as they were incorrectly
   expanding url encoded values.  Use %{TX.0} - %{TX.9} instead.

 * Added t:length to transform a value to its character length.

 * Added t:trimLeft, t:trimRight, t:trim to remove whitespace
   from a value on the left, right or both.

 * Added SecAuditLog2 directive to allow redundent concurrent audit log
   index files.  This will allow sending audit data to two consoles, etc.

 * Removed CGI style HTTP_* variables in favor of REQUEST_HEADERS:Header-Name.

 * Store filename/line for each rule and display it and the ID (if available)
   in the debug log when invoking a rule.  Thanks to Christian Bockermann
   for the idea.

 * Do not log 'allow' action as intercepted in the debug log.

 * Fixed some collection variable names not printing with the parameter
   and/or counting operator in the debug log.


19 Feb 2008 - 2.1.6
-------------------

 * Fixed crash on startup when ENV is improperly used without a parameter.

 * Allow macro resolution in setenv action.

 * Implemented SecUploadFileMode to allow setting the mode for uploaded files.

 * No longer log the query portion of the URI in the error log as
   it may contain sensitive data.


10 Jan 2008 - 2.1.5
-------------------

 * Updated included Core Ruleset to version 1.5.1.

 * Phase 5 rules can now be removed via SecRuleRemoveBy* directives.

 * Fixed issue where only the first phase 5 rule would run when the
   request was intercepted in an earlier phase.

 * Fixed configuration parsing so that disruptive actions, meta actions
   and phases are not allowed in a chained rule (as originally intended).

 * Fixed t:escapeSeqDecode to better follow ANSI C escapes.


27 Nov 2007 - 2.1.4
-------------------

 * Updated included Core Ruleset to version 1.5 and noted in the docs that
   XML support is required to use the rules without modification.

 * Fixed an evasion FP, mistaking a multipart non-boundary for a boundary.

 * Fixed multiple warnings on Solaris and/or 64bit builds.

 * Do not process subrequests in phase 2-4, but do hand off the request data.

 * Fixed a blocking FP in the multipart parser, which affected Safari.


11 Sep 2007 - 2.1.3
-------------------

 * Updated multipart parsing code adding variables to allow checking
   for various parsing issues (request body abnormalities).

 * Allow mod_rpaf and mod_extract_forwarded2 to work before ModSecurity.

 * Quiet some compiler warnings.

 * Do not block internal ErrorDocument requests after blocking request.

 * Added ability to compile without an external API (use -DNO_MODSEC_API).


27 Jul 2007 - 2.1.2
-------------------

 * Cleaned up and clarified some documentation.

 * Update included core rules to latest version (1.4.3).

 * Enhanced ability to alert/audit failed requests.

 * Do not trigger "pause" action for internal requests.

 * Fixed issue with requests that use internal requests.  These had the
   potential to be intercepted incorrectly when other Apache httpd modules
   that used internal requests were used with mod_security.

 * Added Solaris and Cygwin to the list of platforms not supporting the hidden
   visibility attribute.

 * Fixed decoding full-width unicode in t:urlDecodeUni.

 * Lessen some overhead of debugging messages and calculations.

 * Do not try to intercept a request after a failed rule.  This fixes the
   issue associated with an "Internal Error: Asked to intercept request
   but was_intercepted is zero" error message.

 * Added SecAuditLog2 directive to allow redundent concurrent audit log
   index files.  This will allow sending audit data to two consoles, etc.

 * Small performance improvement in memory management for rule execution.


11 Apr 2007 - 2.1.1
-------------------

 * Add the PCRE_DOLLAR_ENDONLY option when compiling regular expression
   for the @rx operator and variables.
 
 * Really set PCRE_DOTALL option when compiling the regular expression
   for the @rx operator as the docs state.
 
 * Fixed potential memory corruption when expanding macros.

 * Fixed error when a collection was retrieved from storage in the same second
   as creation by setting the rate to zero.

 * Fixed ASCIIZ (NUL) parsing for application/x-www-form-urlencoded forms.

 * Fixed the faulty REQUEST_FILENAME variable, which used to change
   the internal Apache structures by mistake.

 * Updates to quiet some compiler warnings.

 * Fixed some casting issues for compiling on NetWare (patch from Guenter Knauf).


23 Feb 2007 - 2.1.0
-------------------

 * Removed the "Connection reset by peer" message, which has nothing
   to do with us. Actually the message was downgraded from ERROR to
   NOTICE so it will still appear in the debug log.

 * Removed the (harmless) message mentioning LAST_UPDATE_TIME missing.

 * It was not possible to remove a rule placed in phase 4 using
   SecRuleRemoveById or SecRuleRemoveByMsg. Fixed.

 * Fixed a problem with incorrectly setting requestBodyProcessor using
   the ctl action.

 * Bundled Core Rules 2.1-1.3.2b4.

 * Updates to the reference manual.

 * Reversed the return values of @validateDTD and @validateSchema, to
   make them consistent with other operators.

 * Added a few helpful debug messages in the XML validation area.

 * Updates to the reference manual.

 * Fixed the validateByteRange operator.

 * Default value for the status action is now 403 (as it was supposed to
   be but it was effectively 500).

 * Rule exceptions (removing using an ID range or an regular expression)
   is now applied to the current context too. (Previously it only worked
   on rules that are inherited from the parent context.)

 * Fix of a bug with expired variables.

 * Fixed regular expression variable selectors for many collections.

 * Performance improvements - up to two times for real-life work loads!

 * Memory consumption improvements (not measured but significant).

 * The allow action did not work in phases 3 and 4. Fixed.

 * Unlocked collections GLOBAL and RESOURCE.

 * Added support for variable expansion in the msg action.

 * New feature: It is now possible to make relative changes to the
   audit log parts with the ctl action. For example: "ctl:auditLogParts=+E".

 * New feature: "tag" action. To be used for event categorisation.

 * XML parser was not reporting errors that occured at the end
   of XML payload.

 * Files were not extracted from request if SecUploadKeepFiles was
   Off. Fixed.

 * Regular expressions that are too long are truncated to 256
   characters before used in error messages. (In order to keep
   the error messages in the log at a reasonable size.)

 * Fixed the sha1 transformation function.

 * Fixed the skip action.

 * Fixed REQUEST_PROTOCOL, REMOTE_USER, and AUTH_TYPE.

 * SecRuleEngine did not work in child configuration contexts
   (e.g. <Location>).

 * Fixed base64Decode and base64Encode.


15 Nov 2006 - 2.0.4
-------------------

 * Fixed the "deprecatevar" action.

 * Decreasing variable values did not work.

 * Made "nolog" do what it is supposed to do - cause a rule match to
   not be logged. Also "nolog" now implies "noauditlog" but it's
   possible to follow "nolog" with "auditlog" and have the match
   not logged to the error log but logged to the auditlog. (Not
   something that strikes me as useful but it's possible.)

 * Relative paths given to SecDataDir will now be treated as relative
   to the Apache server root.

 * Added checks to make sure only correct actions are specified in
   SecDefaultAction (some actions are required, some don't make any
   sense) and in rules that are not chain starters (same). This should
   make the unhelpful "Internal Error: Failed to add rule to the ruleset"
   message go away.

 * Fixed the problem when "SecRuleInheritance Off" is used in a context
   with no rules defined.

 * Fixed a problem of lost input (request body) data on some redirections,
   for example when mod_rewrite is used.


26 Oct 2006 - 2.0.3
-------------------

 * Fixed a memory leak (all platforms) and a concurrency control
   problem that could cause a crash (multithreaded platforms only).

 * Fixed a SecAuditLogRelevantStatus problem, which would not work
   properly unless the regular expression contained a subexpression.


19 Oct 2006 - 2.0.2
-------------------

 * Fixed incorrect permissions on the global mutex, which prevented
   the mutex from working properly.

 * Fixed incorrect actionset merging where the status was copied from
   the child actionset even though it was not defined.

 * Fixed missing metadata information (in the logs) for warnings.


16 Oct 2006 - 2.0.1
-------------------

 * Rules that used operator negation did not work. Fixed.

 * Fixed bug that prevented invalid regular expressions from being reported.


16 Oct 2006 - 2.0.0
-------------------

 * First stable 2.x release.
<|MERGE_RESOLUTION|>--- conflicted
+++ resolved
@@ -1,7 +1,8 @@
-<<<<<<< HEAD
 05 Mar 2009 - 2.5.9-dev1
 ------------------------
 
+ * Added macro expansion for append/prepend action.
+
  * Fixed race condition in concurrent updates of persistent counters.  Updates
    are now atomic.
 
@@ -9,8 +10,6 @@
    the mlogc build more portable.
 
  
-=======
->>>>>>> fa96c349
 21 Nov 2008 - 2.5.8
 -------------------
 
